--- conflicted
+++ resolved
@@ -84,11 +84,7 @@
 		let I256(sign, _) = value;
 		match sign {
 			// value is 0 or >=1, pushing 0
-<<<<<<< HEAD
-			Sign::Plus | Sign::No => U256::zero(),
-=======
 			Sign::Plus | Sign::Zero => U256::zero(),
->>>>>>> eb37dcc5
 			// value is <0, pushing -1
 			Sign::Minus => I256(Sign::Minus, U256::one()).into(),
 		}
@@ -96,11 +92,7 @@
 		let shift: u64 = shift.as_u64();
 
 		match value.0 {
-<<<<<<< HEAD
-			Sign::Plus | Sign::No => value.1 >> shift as usize,
-=======
 			Sign::Plus | Sign::Zero => value.1 >> shift as usize,
->>>>>>> eb37dcc5
 			Sign::Minus => {
 				let shifted = ((value.1.overflowing_sub(U256::one()).0) >> shift as usize)
 					.overflowing_add(U256::one())
