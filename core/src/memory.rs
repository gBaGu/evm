--- conflicted
+++ resolved
@@ -1,11 +1,7 @@
 use crate::{ExitError, ExitFatal};
 use alloc::vec::Vec;
-<<<<<<< HEAD
-use core::cmp::{max, min};
-=======
 use core::cmp::min;
 use core::ops::{BitAnd, Not};
->>>>>>> f41f817f
 use primitive_types::U256;
 
 /// A sequencial memory. It uses Rust's `Vec` for internal
@@ -68,19 +64,10 @@
 	}
 
 	/// Resize the memory, making it cover to `end`, with 32 bytes as the step.
-<<<<<<< HEAD
-	pub fn resize_end(&mut self, mut end: U256) -> Result<(), ExitError> {
-		while end % U256::from(32) != U256::zero() {
-			end = match end.checked_add(U256::one()) {
-				Some(end) => end,
-				None => return Err(ExitError::InvalidRange),
-			};
-=======
 	pub fn resize_end(&mut self, end: U256) -> Result<(), ExitError> {
 		if end > self.effective_len {
 			let new_end = next_multiple_of_32(end).ok_or(ExitError::InvalidRange)?;
 			self.effective_len = new_end;
->>>>>>> f41f817f
 		}
 
 		Ok(())
@@ -154,9 +141,6 @@
 		len: U256,
 		data: &[u8],
 	) -> Result<(), ExitFatal> {
-<<<<<<< HEAD
-		let memory_offset = if memory_offset > U256::from(usize::max_value()) {
-=======
 		// Needed to pass ethereum test defined in
 		// https://github.com/ethereum/tests/commit/17f7e7a6c64bb878c1b6af9dc8371b46c133e46d
 		// (regardless of other inputs, a zero-length copy is defined to be a no-op).
@@ -167,17 +151,12 @@
 		}
 
 		let memory_offset = if memory_offset > U256::from(usize::MAX) {
->>>>>>> f41f817f
 			return Err(ExitFatal::NotSupported);
 		} else {
 			memory_offset.as_usize()
 		};
 
-<<<<<<< HEAD
-		let ulen = if len > U256::from(usize::max_value()) {
-=======
 		let ulen = if len > U256::from(usize::MAX) {
->>>>>>> f41f817f
 			return Err(ExitFatal::NotSupported);
 		} else {
 			len.as_usize()
