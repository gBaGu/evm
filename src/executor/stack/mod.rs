mod state;

pub use self::state::{MemoryStackState, MemoryStackSubstate, StackState};

<<<<<<< HEAD
use crate::gasometer::{self, Gasometer};
use crate::{
	executor::traces, Capture, Config, Context, CreateScheme, ExitError, ExitReason, ExitSucceed,
	Handler, Opcode, Runtime, Stack, Transfer,
};
use alloc::{rc::Rc, vec::Vec};
use core::{cmp::min, convert::Infallible};
use evm_runtime::CallScheme;
use primitive_types::{H160, H256, U256};
use sha3::{Digest, Keccak256};

use super::traces::Trace;
=======
use crate::gasometer::{self, Gasometer, StorageTarget};
use crate::{
	Capture, Config, Context, CreateScheme, ExitError, ExitReason, ExitSucceed, Handler, Opcode,
	Runtime, Stack, Transfer,
};
use alloc::{
	collections::{BTreeMap, BTreeSet},
	rc::Rc,
	vec::Vec,
};
use core::{cmp::min, convert::Infallible};
use ethereum::Log;
use primitive_types::{H160, H256, U256};
use sha3::{Digest, Keccak256};

macro_rules! emit_exit {
	($reason:expr) => {{
		let reason = $reason;
		event!(Exit {
			reason: &reason,
			return_value: &Vec::new(),
		});
		reason
	}};
	($reason:expr, $return_value:expr) => {{
		let reason = $reason;
		let return_value = $return_value;
		event!(Exit {
			reason: &reason,
			return_value: &return_value,
		});
		(reason, return_value)
	}};
}
>>>>>>> f41f817f

pub enum StackExitKind {
	Succeeded,
	Reverted,
	Failed,
}

#[derive(Default)]
struct Accessed {
	accessed_addresses: BTreeSet<H160>,
	accessed_storage: BTreeSet<(H160, H256)>,
}

impl Accessed {
	fn access_address(&mut self, address: H160) {
		self.accessed_addresses.insert(address);
	}

	fn access_addresses<I>(&mut self, addresses: I)
	where
		I: Iterator<Item = H160>,
	{
		for address in addresses {
			self.accessed_addresses.insert(address);
		}
	}

	fn access_storages<I>(&mut self, storages: I)
	where
		I: Iterator<Item = (H160, H256)>,
	{
		for storage in storages {
			self.accessed_storage.insert((storage.0, storage.1));
		}
	}
}

pub struct StackSubstateMetadata<'config> {
	gasometer: Gasometer<'config>,
	is_static: bool,
	depth: Option<usize>,
	accessed: Option<Accessed>,
}

impl<'config> StackSubstateMetadata<'config> {
	pub fn new(gas_limit: u64, config: &'config Config) -> Self {
<<<<<<< HEAD
=======
		let accessed = if config.increase_state_access_gas {
			Some(Accessed::default())
		} else {
			None
		};
>>>>>>> f41f817f
		Self {
			gasometer: Gasometer::new(gas_limit, config),
			is_static: false,
			depth: None,
			accessed,
		}
	}

	pub fn swallow_commit(&mut self, other: Self) -> Result<(), ExitError> {
		self.gasometer.record_stipend(other.gasometer.gas())?;
		self.gasometer
			.record_refund(other.gasometer.refunded_gas())?;
<<<<<<< HEAD
=======

		if let (Some(mut other_accessed), Some(self_accessed)) =
			(other.accessed, self.accessed.as_mut())
		{
			self_accessed
				.accessed_addresses
				.append(&mut other_accessed.accessed_addresses);
			self_accessed
				.accessed_storage
				.append(&mut other_accessed.accessed_storage);
		}
>>>>>>> f41f817f

		Ok(())
	}

	pub fn swallow_revert(&mut self, other: Self) -> Result<(), ExitError> {
		self.gasometer.record_stipend(other.gasometer.gas())?;

		Ok(())
	}

	pub fn swallow_discard(&mut self, _other: Self) -> Result<(), ExitError> {
		Ok(())
	}

	pub fn spit_child(&self, gas_limit: u64, is_static: bool) -> Self {
		Self {
			gasometer: Gasometer::new(gas_limit, self.gasometer.config()),
			is_static: is_static || self.is_static,
			depth: match self.depth {
				None => Some(0),
				Some(n) => Some(n + 1),
			},
			accessed: self.accessed.as_ref().map(|_| Accessed::default()),
		}
	}

	pub fn gasometer(&self) -> &Gasometer<'config> {
		&self.gasometer
	}

	pub fn gasometer_mut(&mut self) -> &mut Gasometer<'config> {
		&mut self.gasometer
	}

	pub fn is_static(&self) -> bool {
		self.is_static
	}

	pub fn depth(&self) -> Option<usize> {
		self.depth
	}

	fn access_address(&mut self, address: H160) {
		if let Some(accessed) = &mut self.accessed {
			accessed.access_address(address)
		}
	}

	fn access_addresses<I>(&mut self, addresses: I)
	where
		I: Iterator<Item = H160>,
	{
		if let Some(accessed) = &mut self.accessed {
			accessed.access_addresses(addresses);
		}
	}

	fn access_storage(&mut self, address: H160, key: H256) {
		if let Some(accessed) = &mut self.accessed {
			accessed.accessed_storage.insert((address, key));
		}
	}

	fn access_storages<I>(&mut self, storages: I)
	where
		I: Iterator<Item = (H160, H256)>,
	{
		if let Some(accessed) = &mut self.accessed {
			accessed.access_storages(storages);
		}
	}
}

#[derive(Debug, Eq, PartialEq, Clone)]
pub struct PrecompileOutput {
	pub exit_status: ExitSucceed,
	pub cost: u64,
	pub output: Vec<u8>,
	pub logs: Vec<Log>,
}

/// A precompile result.
pub type PrecompileResult = Result<PrecompileOutput, ExitError>;

/// Precompiles function signature. Expected input arguments are:
///  * Input
///  * Context
///  * Is static
pub type PrecompileFn = fn(&[u8], Option<u64>, &Context, bool) -> PrecompileResult;

/// A map of address keys to precompile function values.
pub type Precompile = BTreeMap<H160, PrecompileFn>;

/// Stack-based executor.
pub struct StackExecutor<'config, 'precompile, S> {
	config: &'config Config,
<<<<<<< HEAD
	precompile: Option<
		&'precompile mut dyn FnMut(
			H160,
			&[u8],
			Option<u64>,
			&Context,
		) -> Option<Result<(ExitSucceed, Vec<u8>, u64), ExitError>>,
	>,
=======
	precompile: Precompile,
>>>>>>> f41f817f
	state: S,
	tracer: traces::TraceTracker,
}

<<<<<<< HEAD
impl<'config, 'precompile, S: StackState<'config>> StackExecutor<'config, 'precompile, S> {
	/// Create a new stack-based executor.
	pub fn new(state: S, config: &'config Config) -> Self {
		Self {
			config,
			precompile: None,
			state,
			tracer: traces::TraceTracker::new(),
		}
=======
impl<'config, S: StackState<'config>> StackExecutor<'config, S> {
	/// Return a reference of the Config.
	pub fn config(&self) -> &'config Config {
		self.config
>>>>>>> f41f817f
	}
	/// Create a new stack-based executor with given precompiles.
<<<<<<< HEAD
	pub fn new_with_precompile(
		state: S,
		config: &'config Config,
		precompile: &'precompile mut dyn FnMut(
			H160,
			&[u8],
			Option<u64>,
			&Context,
		) -> Option<
			Result<(ExitSucceed, Vec<u8>, u64), ExitError>,
		>,
	) -> Self {
=======
	pub fn new_with_precompile(state: S, config: &'config Config, precompile: Precompile) -> Self {
>>>>>>> f41f817f
		Self {
			config,
			precompile: Some(precompile),
			state,
			tracer: traces::TraceTracker::new(),
		}
	}
	pub fn take_traces(&mut self) -> Vec<Trace> {
		self.tracer.take_traces()
	}

	pub fn state(&self) -> &S {
		&self.state
	}

	pub fn state_mut(&mut self) -> &mut S {
		&mut self.state
	}

	pub fn into_state(self) -> S {
		self.state
	}

	/// Create a substate executor from the current executor.
	pub fn enter_substate(&mut self, gas_limit: u64, is_static: bool) {
		self.state.enter(gas_limit, is_static);
	}

	/// Exit a substate. Panic if it results an empty substate stack.
	pub fn exit_substate(&mut self, kind: StackExitKind) -> Result<(), ExitError> {
		match kind {
			StackExitKind::Succeeded => self.state.exit_commit(),
			StackExitKind::Reverted => self.state.exit_revert(),
			StackExitKind::Failed => self.state.exit_discard(),
		}
	}

	/// Execute the runtime until it returns.
	pub fn execute(&mut self, runtime: &mut Runtime) -> ExitReason {
		match runtime.run(self) {
			Capture::Exit(s) => s,
			Capture::Trap(_) => unreachable!("Trap is Infallible"),
		}
	}

	/// Get remaining gas.
	pub fn gas(&self) -> u64 {
		self.state.metadata().gasometer.gas()
	}

	/// Execute a `CREATE` transaction.
	pub fn transact_create(
		&mut self,
		caller: H160,
		value: U256,
		init_code: Vec<u8>,
		gas_limit: u64,
		access_list: Vec<(H160, Vec<H256>)>, // See EIP-2930
	) -> ExitReason {
<<<<<<< HEAD
		let transaction_cost = gasometer::create_transaction_cost(&init_code);
		match self
			.state
			.metadata_mut()
			.gasometer
			.record_transaction(transaction_cost)
		{
=======
		event!(TransactCreate {
			caller,
			value,
			init_code: &init_code,
			gas_limit,
			address: self.create_address(CreateScheme::Legacy { caller }),
		});

		let transaction_cost = gasometer::create_transaction_cost(&init_code, &access_list);
		let gasometer = &mut self.state.metadata_mut().gasometer;
		match gasometer.record_transaction(transaction_cost) {
>>>>>>> f41f817f
			Ok(()) => (),
			Err(e) => return emit_exit!(e.into()),
		}

		self.initialize_with_access_list(access_list);

		match self.create_inner(
			caller,
			CreateScheme::Legacy { caller },
			value,
			init_code,
			Some(gas_limit),
			false,
		) {
			Capture::Exit((s, _, _)) => emit_exit!(s),
			Capture::Trap(_) => unreachable!(),
		}
	}

	/// Execute a `CREATE2` transaction.
	pub fn transact_create2(
		&mut self,
		caller: H160,
		value: U256,
		init_code: Vec<u8>,
		salt: H256,
		gas_limit: u64,
		access_list: Vec<(H160, Vec<H256>)>, // See EIP-2930
	) -> ExitReason {
<<<<<<< HEAD
		let transaction_cost = gasometer::create_transaction_cost(&init_code);
		match self
			.state
			.metadata_mut()
			.gasometer
			.record_transaction(transaction_cost)
		{
=======
		event!(TransactCreate2 {
			caller,
			value,
			init_code: &init_code,
			salt,
			gas_limit,
			address: self.create_address(CreateScheme::Create2 {
				caller,
				code_hash: H256::from_slice(Keccak256::digest(&init_code).as_slice()),
				salt,
			}),
		});

		let transaction_cost = gasometer::create_transaction_cost(&init_code, &access_list);
		let gasometer = &mut self.state.metadata_mut().gasometer;
		match gasometer.record_transaction(transaction_cost) {
>>>>>>> f41f817f
			Ok(()) => (),
			Err(e) => return emit_exit!(e.into()),
		}

		let code_hash = H256::from_slice(Keccak256::digest(&init_code).as_slice());

		self.initialize_with_access_list(access_list);

		match self.create_inner(
			caller,
			CreateScheme::Create2 {
				caller,
				code_hash,
				salt,
			},
			value,
			init_code,
			Some(gas_limit),
			false,
		) {
			Capture::Exit((s, _, _)) => emit_exit!(s),
			Capture::Trap(_) => unreachable!(),
		}
	}

	/// Execute a `CALL` transaction with a given caller, address, value and
	/// gas limit and data.
	///
	/// Takes in an additional `access_list` parameter for EIP-2930 which was
	/// introduced in the Ethereum Berlin hard fork. If you do not wish to use
	/// this functionality, just pass in an empty vector.
	pub fn transact_call(
		&mut self,
		caller: H160,
		address: H160,
		value: U256,
		data: Vec<u8>,
		gas_limit: u64,
		access_list: Vec<(H160, Vec<H256>)>,
	) -> (ExitReason, Vec<u8>) {
<<<<<<< HEAD
		let transaction_cost = gasometer::call_transaction_cost(&data);
		match self
			.state
			.metadata_mut()
			.gasometer
			.record_transaction(transaction_cost)
		{
=======
		event!(TransactCall {
			caller,
			address,
			value,
			data: &data,
			gas_limit,
		});

		let transaction_cost = gasometer::call_transaction_cost(&data, &access_list);
		let gasometer = &mut self.state.metadata_mut().gasometer;
		match gasometer.record_transaction(transaction_cost) {
>>>>>>> f41f817f
			Ok(()) => (),
			Err(e) => return emit_exit!(e.into(), Vec::new()),
		}

		// Initialize initial addresses for EIP-2929
		if self.config.increase_state_access_gas {
			let addresses = self
				.precompile
				.clone()
				.into_iter()
				.map(|(k, _)| k)
				.chain(core::iter::once(caller))
				.chain(core::iter::once(address));
			self.state.metadata_mut().access_addresses(addresses);

			self.initialize_with_access_list(access_list);
		}

		self.state.inc_nonce(caller);

		let context = Context {
			caller,
			address,
			apparent_value: value,
		};

		match self.call_inner(
			address,
			Some(Transfer {
				source: caller,
				target: address,
				value,
			}),
			data,
			Some(gas_limit),
<<<<<<< HEAD
			None,
=======
			false,
>>>>>>> f41f817f
			false,
			false,
			context,
		) {
<<<<<<< HEAD
			Capture::Exit((s, v)) => (s, v),
=======
			Capture::Exit((s, v)) => emit_exit!(s, v),
>>>>>>> f41f817f
			Capture::Trap(_) => unreachable!(),
		}
	}

	/// Get used gas for the current executor, given the price.
	pub fn used_gas(&self) -> u64 {
		self.state.metadata().gasometer.total_used_gas()
			- min(
				self.state.metadata().gasometer.total_used_gas() / 2,
				self.state.metadata().gasometer.refunded_gas() as u64,
			)
	}

	/// Get fee needed for the current executor, given the price.
	pub fn fee(&self, price: U256) -> U256 {
		let used_gas = self.used_gas();
		U256::from(used_gas) * price
	}

	/// Get account nonce.
	pub fn nonce(&self, address: H160) -> U256 {
		self.state.basic(address).nonce
	}

	/// Get the create address from given scheme.
	pub fn create_address(&self, scheme: CreateScheme) -> H160 {
		match scheme {
			CreateScheme::Create2 {
				caller,
				code_hash,
				salt,
			} => {
				let mut hasher = Keccak256::new();
				hasher.input(&[0xff]);
				hasher.input(&caller[..]);
				hasher.input(&salt[..]);
				hasher.input(&code_hash[..]);
				H256::from_slice(hasher.result().as_slice()).into()
			}
			CreateScheme::Legacy { caller } => {
				let nonce = self.nonce(caller);
				let mut stream = rlp::RlpStream::new_list(2);
				stream.append(&caller);
				stream.append(&nonce);
				H256::from_slice(Keccak256::digest(&stream.out()).as_slice()).into()
			}
			CreateScheme::Fixed(naddress) => naddress,
		}
	}
<<<<<<< HEAD
=======

	fn initialize_with_access_list(&mut self, access_list: Vec<(H160, Vec<H256>)>) {
		let addresses = access_list.iter().map(|a| a.0);
		self.state.metadata_mut().access_addresses(addresses);

		let storage_keys = access_list
			.into_iter()
			.flat_map(|(address, keys)| keys.into_iter().map(move |key| (address, key)));
		self.state.metadata_mut().access_storages(storage_keys);
	}

>>>>>>> f41f817f
	fn create_inner(
		&mut self,
		caller: H160,
		scheme: CreateScheme,
		value: U256,
		init_code: Vec<u8>,
		target_gas: Option<u64>,
		take_l64: bool,
	) -> Capture<(ExitReason, Option<H160>, Vec<u8>), Infallible> {
		let gas_before = self.gas_left();
		self.tracer
			.start_create(caller, value, gas_before, init_code.clone(), scheme.clone());
		match self._create_inner(caller, scheme, value, init_code, target_gas, take_l64) {
			Capture::Exit((reason, contract, output)) => {
				let output = if let Some(address) = contract {
					self.state.code(address)
				} else {
					output
				};
				self.tracer.end_subroutine(
					gas_before.saturating_sub(self.gas_left()),
					contract,
					output.clone(),
					reason.clone(),
				);
				Capture::Exit((reason, contract, output))
			}
			Capture::Trap(_) => unreachable!(),
		}
	}

	fn _create_inner(
		&mut self,
		caller: H160,
		scheme: CreateScheme,
		value: U256,
		init_code: Vec<u8>,
		target_gas: Option<u64>,
		take_l64: bool,
	) -> Capture<(ExitReason, Option<H160>, Vec<u8>), Infallible> {
		macro_rules! try_or_fail {
			( $e:expr ) => {
				match $e {
					Ok(v) => v,
					Err(e) => return Capture::Exit((e.into(), None, Vec::new())),
				}
			};
		}

		fn l64(gas: u64) -> u64 {
			gas - gas / 64
		}

		let address = self.create_address(scheme);

		self.state.metadata_mut().access_address(caller);
		self.state.metadata_mut().access_address(address);

		let addresses: Vec<H160> = self
			.precompile
			.clone()
			.into_iter()
			.map(|(k, _)| k)
			.collect();
		self.state
			.metadata_mut()
			.access_addresses(addresses.iter().copied());

		event!(Create {
			caller,
			address,
			scheme,
			value,
			init_code: &init_code,
			target_gas
		});

		if let Some(depth) = self.state.metadata().depth {
			if depth > self.config.call_stack_limit {
				return Capture::Exit((ExitError::CallTooDeep.into(), None, Vec::new()));
			}
		}

		if self.balance(caller) < value {
			return Capture::Exit((ExitError::OutOfFund.into(), None, Vec::new()));
		}

		let after_gas = if take_l64 && self.config.call_l64_after_gas {
			if self.config.estimate {
				let initial_after_gas = self.state.metadata().gasometer.gas();
				let diff = initial_after_gas - l64(initial_after_gas);
				try_or_fail!(self.state.metadata_mut().gasometer.record_cost(diff));
				self.state.metadata().gasometer.gas()
			} else {
				l64(self.state.metadata().gasometer.gas())
			}
		} else {
			self.state.metadata().gasometer.gas()
		};

		let target_gas = target_gas.unwrap_or(after_gas);

		let gas_limit = min(after_gas, target_gas);
		try_or_fail!(self.state.metadata_mut().gasometer.record_cost(gas_limit));

		self.state.inc_nonce(caller);

		self.enter_substate(gas_limit, false);

		{
			if self.code_size(address) != U256::zero() {
				let _ = self.exit_substate(StackExitKind::Failed);
				return Capture::Exit((ExitError::CreateCollision.into(), None, Vec::new()));
			}

			if self.nonce(address) > U256::zero() {
				let _ = self.exit_substate(StackExitKind::Failed);
				return Capture::Exit((ExitError::CreateCollision.into(), None, Vec::new()));
			}

			self.state.reset_storage(address);
		}

		let context = Context {
			address,
			caller,
			apparent_value: value,
		};
		let transfer = Transfer {
			source: caller,
			target: address,
			value,
		};
		match self.state.transfer(transfer) {
			Ok(()) => (),
			Err(e) => {
				let _ = self.exit_substate(StackExitKind::Reverted);
				return Capture::Exit((ExitReason::Error(e), None, Vec::new()));
			}
		}

		if self.config.create_increase_nonce {
			self.state.inc_nonce(address);
		}

		let mut runtime = Runtime::new(
			Rc::new(init_code),
			Rc::new(Vec::new()),
			context,
			self.config,
		);

		let reason = self.execute(&mut runtime);
		log::debug!(target: "evm", "Create execution using address {}: {:?}", address, reason);

		match reason {
			ExitReason::Succeed(s) => {
				let out = runtime.machine().return_value();

				if let Some(limit) = self.config.create_contract_limit {
					if out.len() > limit {
						self.state.metadata_mut().gasometer.fail();
						let _ = self.exit_substate(StackExitKind::Failed);
						return Capture::Exit((
							ExitError::CreateContractLimit.into(),
							None,
							Vec::new(),
						));
					}
				}

				match self
					.state
					.metadata_mut()
					.gasometer
					.record_deposit(out.len())
				{
					Ok(()) => {
						let e = self.exit_substate(StackExitKind::Succeeded);
						self.state.set_code(address, out);
						try_or_fail!(e);
						Capture::Exit((ExitReason::Succeed(s), Some(address), Vec::new()))
					}
					Err(e) => {
						let _ = self.exit_substate(StackExitKind::Failed);
						Capture::Exit((ExitReason::Error(e), None, Vec::new()))
					}
				}
			}
			ExitReason::Error(e) => {
				self.state.metadata_mut().gasometer.fail();
				let _ = self.exit_substate(StackExitKind::Failed);
				Capture::Exit((ExitReason::Error(e), None, Vec::new()))
			}
			ExitReason::Revert(e) => {
				let _ = self.exit_substate(StackExitKind::Reverted);
				Capture::Exit((
					ExitReason::Revert(e),
					None,
					runtime.machine().return_value(),
				))
			}
			ExitReason::Fatal(e) => {
				self.state.metadata_mut().gasometer.fail();
				let _ = self.exit_substate(StackExitKind::Failed);
				Capture::Exit((ExitReason::Fatal(e), None, Vec::new()))
			}
		}
	}

	#[allow(clippy::too_many_arguments)]
	fn call_inner(
		&mut self,
		code_address: H160,
		transfer: Option<Transfer>,
		input: Vec<u8>,
		target_gas: Option<u64>,
		call_scheme: Option<CallScheme>,
		take_l64: bool,
		take_stipend: bool,
		context: Context,
	) -> Capture<(ExitReason, Vec<u8>), Infallible> {
		let gas_before = self.gas_left();
		self.tracer.start_call(
			code_address,
			context.clone(),
			gas_before,
			input.clone(),
			call_scheme,
		);
		match self._call_inner(
			code_address,
			transfer,
			input,
			target_gas,
			call_scheme.map_or(false, |c| c == CallScheme::StaticCall),
			take_l64,
			take_stipend,
			context,
		) {
			Capture::Exit((reason, output)) => {
				self.tracer.end_subroutine(
					gas_before.saturating_sub(self.gas_left()),
					None,
					output.clone(),
					reason.clone(),
				);
				Capture::Exit((reason, output))
			}
			Capture::Trap(_) => unreachable!(),
		}
	}

	fn _call_inner(
		&mut self,
		code_address: H160,
		transfer: Option<Transfer>,
		input: Vec<u8>,
		target_gas: Option<u64>,
		is_static: bool,
		take_l64: bool,
		take_stipend: bool,
		context: Context,
	) -> Capture<(ExitReason, Vec<u8>), Infallible> {
		macro_rules! try_or_fail {
			( $e:expr ) => {
				match $e {
					Ok(v) => v,
					Err(e) => return Capture::Exit((e.into(), Vec::new())),
				}
			};
		}

		fn l64(gas: u64) -> u64 {
			gas - gas / 64
		}

		event!(Call {
			code_address,
			transfer: &transfer,
			input: &input,
			target_gas,
			is_static,
			context: &context,
		});

		let after_gas = if take_l64 && self.config.call_l64_after_gas {
			if self.config.estimate {
				let initial_after_gas = self.state.metadata().gasometer.gas();
				let diff = initial_after_gas - l64(initial_after_gas);
				try_or_fail!(self.state.metadata_mut().gasometer.record_cost(diff));
				self.state.metadata().gasometer.gas()
			} else {
				l64(self.state.metadata().gasometer.gas())
			}
		} else {
			self.state.metadata().gasometer.gas()
		};

		let target_gas = target_gas.unwrap_or(after_gas);
		let mut gas_limit = min(target_gas, after_gas);

		try_or_fail!(self.state.metadata_mut().gasometer.record_cost(gas_limit));

		if let Some(transfer) = transfer.as_ref() {
			if take_stipend && transfer.value != U256::zero() {
				gas_limit = gas_limit.saturating_add(self.config.call_stipend);
			}
		}

		let code = self.code(code_address);

		self.enter_substate(gas_limit, is_static);
		self.state.touch(context.address);

		if let Some(depth) = self.state.metadata().depth {
			if depth > self.config.call_stack_limit {
				let _ = self.exit_substate(StackExitKind::Reverted);
				return Capture::Exit((ExitError::CallTooDeep.into(), Vec::new()));
			}
		}

		if let Some(transfer) = transfer {
			match self.state.transfer(transfer) {
				Ok(()) => (),
				Err(e) => {
					let _ = self.exit_substate(StackExitKind::Reverted);
					return Capture::Exit((ExitReason::Error(e), Vec::new()));
				}
			}
		}

<<<<<<< HEAD
		if let Some(ret) = self
			.precompile
			.as_mut()
			.and_then(|e| e(code_address, &input, Some(gas_limit), &context))
		{
			return match ret {
				Ok((s, out, cost)) => {
					let _ = self.state.metadata_mut().gasometer.record_cost(cost);
					let _ = self.exit_substate(StackExitKind::Succeeded);
					Capture::Exit((ExitReason::Succeed(s), out))
=======
		if let Some(precompile) = self.precompile.get(&code_address) {
			return match (*precompile)(&input, Some(gas_limit), &context, is_static) {
				Ok(PrecompileOutput {
					exit_status,
					output,
					cost,
					logs,
				}) => {
					for Log {
						address,
						topics,
						data,
					} in logs
					{
						match self.log(address, topics, data) {
							Ok(_) => continue,
							Err(error) => {
								return Capture::Exit((ExitReason::Error(error), output));
							}
						}
					}

					let _ = self.state.metadata_mut().gasometer.record_cost(cost);
					let _ = self.exit_substate(StackExitKind::Succeeded);
					Capture::Exit((ExitReason::Succeed(exit_status), output))
>>>>>>> f41f817f
				}
				Err(e) => {
					let _ = self.exit_substate(StackExitKind::Failed);
					Capture::Exit((ExitReason::Error(e), Vec::new()))
				}
			};
		}

		let mut runtime = Runtime::new(Rc::new(code), Rc::new(input), context, self.config);

		let reason = self.execute(&mut runtime);
		log::debug!(target: "evm", "Call execution using address {}: {:?}", code_address, reason);

		match reason {
			ExitReason::Succeed(s) => {
				let _ = self.exit_substate(StackExitKind::Succeeded);
				Capture::Exit((ExitReason::Succeed(s), runtime.machine().return_value()))
			}
			ExitReason::Error(e) => {
				let _ = self.exit_substate(StackExitKind::Failed);
				Capture::Exit((ExitReason::Error(e), Vec::new()))
			}
			ExitReason::Revert(e) => {
				let _ = self.exit_substate(StackExitKind::Reverted);
				Capture::Exit((ExitReason::Revert(e), runtime.machine().return_value()))
			}
			ExitReason::Fatal(e) => {
				self.state.metadata_mut().gasometer.fail();
				let _ = self.exit_substate(StackExitKind::Failed);
				Capture::Exit((ExitReason::Fatal(e), Vec::new()))
			}
		}
	}
}

impl<'config, 'precompile, S: StackState<'config>> Handler
	for StackExecutor<'config, 'precompile, S>
{
	type CreateInterrupt = Infallible;
	type CreateFeedback = Infallible;
	type CallInterrupt = Infallible;
	type CallFeedback = Infallible;

	fn balance(&self, address: H160) -> U256 {
		self.state.basic(address).balance
	}

	fn code_size(&self, address: H160) -> U256 {
		U256::from(self.state.code(address).len())
	}

	fn code_hash(&self, address: H160) -> H256 {
		if !self.exists(address) {
			return H256::default();
		}

		H256::from_slice(Keccak256::digest(&self.state.code(address)).as_slice())
	}

	fn code(&self, address: H160) -> Vec<u8> {
		self.state.code(address)
	}

	fn storage(&self, address: H160, index: H256) -> H256 {
		self.state.storage(address, index)
	}

	fn original_storage(&self, address: H160, index: H256) -> H256 {
		self.state
			.original_storage(address, index)
			.unwrap_or_default()
	}

	fn exists(&self, address: H160) -> bool {
		if self.config.empty_considered_exists {
			self.state.exists(address)
		} else {
			self.state.exists(address) && !self.state.is_empty(address)
		}
	}

	fn is_cold(&self, address: H160, maybe_index: Option<H256>) -> bool {
		match maybe_index {
			None => self.state.is_cold(address),
			Some(index) => self.state.is_storage_cold(address, index),
		}
	}

	fn gas_left(&self) -> U256 {
		U256::from(self.state.metadata().gasometer.gas())
	}

	fn gas_price(&self) -> U256 {
		self.state.gas_price()
	}
	fn origin(&self) -> H160 {
		self.state.origin()
	}
	fn block_hash(&self, number: U256) -> H256 {
		self.state.block_hash(number)
	}
	fn block_number(&self) -> U256 {
		self.state.block_number()
	}
	fn block_coinbase(&self) -> H160 {
		self.state.block_coinbase()
	}
	fn block_timestamp(&self) -> U256 {
		self.state.block_timestamp()
	}
	fn block_difficulty(&self) -> U256 {
		self.state.block_difficulty()
	}
	fn block_gas_limit(&self) -> U256 {
		self.state.block_gas_limit()
	}
	fn chain_id(&self) -> U256 {
		self.state.chain_id()
	}

	fn deleted(&self, address: H160) -> bool {
		self.state.deleted(address)
	}

	fn set_storage(&mut self, address: H160, index: H256, value: H256) -> Result<(), ExitError> {
		self.state.set_storage(address, index, value);
		Ok(())
	}

	fn log(&mut self, address: H160, topics: Vec<H256>, data: Vec<u8>) -> Result<(), ExitError> {
		self.state.log(address, topics, data);
		Ok(())
	}

	fn mark_delete(&mut self, address: H160, target: H160) -> Result<(), ExitError> {
		let balance = self.balance(address);

		event!(Suicide {
			target,
			address,
			balance,
		});

		self.state.transfer(Transfer {
			source: address,
			target,
			value: balance,
		})?;
		self.state.reset_balance(address);
		self.state.set_deleted(address);

		Ok(())
	}

	#[cfg(not(feature = "tracing"))]
	fn create(
		&mut self,
		caller: H160,
		scheme: CreateScheme,
		value: U256,
		init_code: Vec<u8>,
		target_gas: Option<u64>,
	) -> Capture<(ExitReason, Option<H160>, Vec<u8>), Self::CreateInterrupt> {
		self.create_inner(caller, scheme, value, init_code, target_gas, true)
	}

	#[cfg(feature = "tracing")]
	fn create(
		&mut self,
		caller: H160,
		scheme: CreateScheme,
		value: U256,
		init_code: Vec<u8>,
		target_gas: Option<u64>,
	) -> Capture<(ExitReason, Option<H160>, Vec<u8>), Self::CreateInterrupt> {
		let capture = self.create_inner(caller, scheme, value, init_code, target_gas, true);

		if let Capture::Exit((ref reason, _, ref return_value)) = capture {
			emit_exit!(reason, return_value);
		}

		capture
	}

	#[cfg(not(feature = "tracing"))]
	fn call(
		&mut self,
		code_address: H160,
		transfer: Option<Transfer>,
		input: Vec<u8>,
		target_gas: Option<u64>,
		call_scheme: CallScheme,
		context: Context,
	) -> Capture<(ExitReason, Vec<u8>), Self::CallInterrupt> {
		self.call_inner(
			code_address,
			transfer,
			input,
			target_gas,
<<<<<<< HEAD
			Some(call_scheme),
=======
			is_static,
>>>>>>> f41f817f
			true,
			true,
			context,
		)
<<<<<<< HEAD
=======
	}

	#[cfg(feature = "tracing")]
	fn call(
		&mut self,
		code_address: H160,
		transfer: Option<Transfer>,
		input: Vec<u8>,
		target_gas: Option<u64>,
		is_static: bool,
		context: Context,
	) -> Capture<(ExitReason, Vec<u8>), Self::CallInterrupt> {
		let capture = self.call_inner(
			code_address,
			transfer,
			input,
			target_gas,
			is_static,
			true,
			true,
			context,
		);

		if let Capture::Exit((ref reason, ref return_value)) = capture {
			emit_exit!(reason, return_value);
		}

		capture
>>>>>>> f41f817f
	}

	#[inline]
	fn pre_validate(
		&mut self,
		context: &Context,
		opcode: Opcode,
		stack: &Stack,
	) -> Result<(), ExitError> {
		// log::trace!(target: "evm", "Running opcode: {:?}, Pre gas-left: {:?}", opcode, gasometer.gas());

		if let Some(cost) = gasometer::static_opcode_cost(opcode) {
			self.state.metadata_mut().gasometer.record_cost(cost)?;
		} else {
			let is_static = self.state.metadata().is_static;
<<<<<<< HEAD
			let (gas_cost, memory_cost) = gasometer::dynamic_opcode_cost(
=======
			let (gas_cost, target, memory_cost) = gasometer::dynamic_opcode_cost(
>>>>>>> f41f817f
				context.address,
				opcode,
				stack,
				is_static,
<<<<<<< HEAD
				&self.config,
=======
				self.config,
>>>>>>> f41f817f
				self,
			)?;

			let gasometer = &mut self.state.metadata_mut().gasometer;

			gasometer.record_dynamic_cost(gas_cost, memory_cost)?;
			match target {
				StorageTarget::Address(address) => {
					self.state.metadata_mut().access_address(address)
				}
				StorageTarget::Slot(address, key) => {
					self.state.metadata_mut().access_storage(address, key)
				}
				StorageTarget::None => (),
			}
		}

		Ok(())
	}
}<|MERGE_RESOLUTION|>--- conflicted
+++ resolved
@@ -2,20 +2,8 @@
 
 pub use self::state::{MemoryStackState, MemoryStackSubstate, StackState};
 
-<<<<<<< HEAD
-use crate::gasometer::{self, Gasometer};
-use crate::{
-	executor::traces, Capture, Config, Context, CreateScheme, ExitError, ExitReason, ExitSucceed,
-	Handler, Opcode, Runtime, Stack, Transfer,
-};
-use alloc::{rc::Rc, vec::Vec};
-use core::{cmp::min, convert::Infallible};
-use evm_runtime::CallScheme;
-use primitive_types::{H160, H256, U256};
-use sha3::{Digest, Keccak256};
-
+use super::traces;
 use super::traces::Trace;
-=======
 use crate::gasometer::{self, Gasometer, StorageTarget};
 use crate::{
 	Capture, Config, Context, CreateScheme, ExitError, ExitReason, ExitSucceed, Handler, Opcode,
@@ -28,6 +16,7 @@
 };
 use core::{cmp::min, convert::Infallible};
 use ethereum::Log;
+use evm_runtime::CallScheme;
 use primitive_types::{H160, H256, U256};
 use sha3::{Digest, Keccak256};
 
@@ -50,7 +39,6 @@
 		(reason, return_value)
 	}};
 }
->>>>>>> f41f817f
 
 pub enum StackExitKind {
 	Succeeded,
@@ -97,14 +85,11 @@
 
 impl<'config> StackSubstateMetadata<'config> {
 	pub fn new(gas_limit: u64, config: &'config Config) -> Self {
-<<<<<<< HEAD
-=======
 		let accessed = if config.increase_state_access_gas {
 			Some(Accessed::default())
 		} else {
 			None
 		};
->>>>>>> f41f817f
 		Self {
 			gasometer: Gasometer::new(gas_limit, config),
 			is_static: false,
@@ -117,8 +102,6 @@
 		self.gasometer.record_stipend(other.gasometer.gas())?;
 		self.gasometer
 			.record_refund(other.gasometer.refunded_gas())?;
-<<<<<<< HEAD
-=======
 
 		if let (Some(mut other_accessed), Some(self_accessed)) =
 			(other.accessed, self.accessed.as_mut())
@@ -130,7 +113,6 @@
 				.accessed_storage
 				.append(&mut other_accessed.accessed_storage);
 		}
->>>>>>> f41f817f
 
 		Ok(())
 	}
@@ -219,67 +201,34 @@
 ///  * Input
 ///  * Context
 ///  * Is static
-pub type PrecompileFn = fn(&[u8], Option<u64>, &Context, bool) -> PrecompileResult;
+pub type PrecompileFn<'precompile> =
+	&'precompile dyn Fn(&[u8], Option<u64>, &Context, bool) -> PrecompileResult;
 
 /// A map of address keys to precompile function values.
-pub type Precompile = BTreeMap<H160, PrecompileFn>;
+pub type Precompile<'precompile> = BTreeMap<H160, PrecompileFn<'precompile>>;
 
 /// Stack-based executor.
 pub struct StackExecutor<'config, 'precompile, S> {
 	config: &'config Config,
-<<<<<<< HEAD
-	precompile: Option<
-		&'precompile mut dyn FnMut(
-			H160,
-			&[u8],
-			Option<u64>,
-			&Context,
-		) -> Option<Result<(ExitSucceed, Vec<u8>, u64), ExitError>>,
-	>,
-=======
-	precompile: Precompile,
->>>>>>> f41f817f
+	precompile: Precompile<'precompile>,
 	state: S,
 	tracer: traces::TraceTracker,
 }
 
-<<<<<<< HEAD
 impl<'config, 'precompile, S: StackState<'config>> StackExecutor<'config, 'precompile, S> {
-	/// Create a new stack-based executor.
-	pub fn new(state: S, config: &'config Config) -> Self {
-		Self {
-			config,
-			precompile: None,
-			state,
-			tracer: traces::TraceTracker::new(),
-		}
-=======
-impl<'config, S: StackState<'config>> StackExecutor<'config, S> {
 	/// Return a reference of the Config.
 	pub fn config(&self) -> &'config Config {
 		self.config
->>>>>>> f41f817f
 	}
 	/// Create a new stack-based executor with given precompiles.
-<<<<<<< HEAD
 	pub fn new_with_precompile(
 		state: S,
 		config: &'config Config,
-		precompile: &'precompile mut dyn FnMut(
-			H160,
-			&[u8],
-			Option<u64>,
-			&Context,
-		) -> Option<
-			Result<(ExitSucceed, Vec<u8>, u64), ExitError>,
-		>,
+		precompile: Precompile<'precompile>,
 	) -> Self {
-=======
-	pub fn new_with_precompile(state: S, config: &'config Config, precompile: Precompile) -> Self {
->>>>>>> f41f817f
 		Self {
 			config,
-			precompile: Some(precompile),
+			precompile,
 			state,
 			tracer: traces::TraceTracker::new(),
 		}
@@ -336,15 +285,6 @@
 		gas_limit: u64,
 		access_list: Vec<(H160, Vec<H256>)>, // See EIP-2930
 	) -> ExitReason {
-<<<<<<< HEAD
-		let transaction_cost = gasometer::create_transaction_cost(&init_code);
-		match self
-			.state
-			.metadata_mut()
-			.gasometer
-			.record_transaction(transaction_cost)
-		{
-=======
 		event!(TransactCreate {
 			caller,
 			value,
@@ -356,7 +296,6 @@
 		let transaction_cost = gasometer::create_transaction_cost(&init_code, &access_list);
 		let gasometer = &mut self.state.metadata_mut().gasometer;
 		match gasometer.record_transaction(transaction_cost) {
->>>>>>> f41f817f
 			Ok(()) => (),
 			Err(e) => return emit_exit!(e.into()),
 		}
@@ -386,15 +325,6 @@
 		gas_limit: u64,
 		access_list: Vec<(H160, Vec<H256>)>, // See EIP-2930
 	) -> ExitReason {
-<<<<<<< HEAD
-		let transaction_cost = gasometer::create_transaction_cost(&init_code);
-		match self
-			.state
-			.metadata_mut()
-			.gasometer
-			.record_transaction(transaction_cost)
-		{
-=======
 		event!(TransactCreate2 {
 			caller,
 			value,
@@ -411,7 +341,6 @@
 		let transaction_cost = gasometer::create_transaction_cost(&init_code, &access_list);
 		let gasometer = &mut self.state.metadata_mut().gasometer;
 		match gasometer.record_transaction(transaction_cost) {
->>>>>>> f41f817f
 			Ok(()) => (),
 			Err(e) => return emit_exit!(e.into()),
 		}
@@ -452,15 +381,6 @@
 		gas_limit: u64,
 		access_list: Vec<(H160, Vec<H256>)>,
 	) -> (ExitReason, Vec<u8>) {
-<<<<<<< HEAD
-		let transaction_cost = gasometer::call_transaction_cost(&data);
-		match self
-			.state
-			.metadata_mut()
-			.gasometer
-			.record_transaction(transaction_cost)
-		{
-=======
 		event!(TransactCall {
 			caller,
 			address,
@@ -472,7 +392,6 @@
 		let transaction_cost = gasometer::call_transaction_cost(&data, &access_list);
 		let gasometer = &mut self.state.metadata_mut().gasometer;
 		match gasometer.record_transaction(transaction_cost) {
->>>>>>> f41f817f
 			Ok(()) => (),
 			Err(e) => return emit_exit!(e.into(), Vec::new()),
 		}
@@ -508,20 +427,12 @@
 			}),
 			data,
 			Some(gas_limit),
-<<<<<<< HEAD
-			None,
-=======
-			false,
->>>>>>> f41f817f
+			Some(CallScheme::Call),
 			false,
 			false,
 			context,
 		) {
-<<<<<<< HEAD
-			Capture::Exit((s, v)) => (s, v),
-=======
 			Capture::Exit((s, v)) => emit_exit!(s, v),
->>>>>>> f41f817f
 			Capture::Trap(_) => unreachable!(),
 		}
 	}
@@ -571,8 +482,6 @@
 			CreateScheme::Fixed(naddress) => naddress,
 		}
 	}
-<<<<<<< HEAD
-=======
 
 	fn initialize_with_access_list(&mut self, access_list: Vec<(H160, Vec<H256>)>) {
 		let addresses = access_list.iter().map(|a| a.0);
@@ -584,7 +493,6 @@
 		self.state.metadata_mut().access_storages(storage_keys);
 	}
 
->>>>>>> f41f817f
 	fn create_inner(
 		&mut self,
 		caller: H160,
@@ -917,18 +825,6 @@
 			}
 		}
 
-<<<<<<< HEAD
-		if let Some(ret) = self
-			.precompile
-			.as_mut()
-			.and_then(|e| e(code_address, &input, Some(gas_limit), &context))
-		{
-			return match ret {
-				Ok((s, out, cost)) => {
-					let _ = self.state.metadata_mut().gasometer.record_cost(cost);
-					let _ = self.exit_substate(StackExitKind::Succeeded);
-					Capture::Exit((ExitReason::Succeed(s), out))
-=======
 		if let Some(precompile) = self.precompile.get(&code_address) {
 			return match (*precompile)(&input, Some(gas_limit), &context, is_static) {
 				Ok(PrecompileOutput {
@@ -954,7 +850,6 @@
 					let _ = self.state.metadata_mut().gasometer.record_cost(cost);
 					let _ = self.exit_substate(StackExitKind::Succeeded);
 					Capture::Exit((ExitReason::Succeed(exit_status), output))
->>>>>>> f41f817f
 				}
 				Err(e) => {
 					let _ = self.exit_substate(StackExitKind::Failed);
@@ -1154,17 +1049,11 @@
 			transfer,
 			input,
 			target_gas,
-<<<<<<< HEAD
 			Some(call_scheme),
-=======
-			is_static,
->>>>>>> f41f817f
 			true,
 			true,
 			context,
 		)
-<<<<<<< HEAD
-=======
 	}
 
 	#[cfg(feature = "tracing")]
@@ -1193,7 +1082,6 @@
 		}
 
 		capture
->>>>>>> f41f817f
 	}
 
 	#[inline]
@@ -1209,20 +1097,12 @@
 			self.state.metadata_mut().gasometer.record_cost(cost)?;
 		} else {
 			let is_static = self.state.metadata().is_static;
-<<<<<<< HEAD
-			let (gas_cost, memory_cost) = gasometer::dynamic_opcode_cost(
-=======
 			let (gas_cost, target, memory_cost) = gasometer::dynamic_opcode_cost(
->>>>>>> f41f817f
 				context.address,
 				opcode,
 				stack,
 				is_static,
-<<<<<<< HEAD
-				&self.config,
-=======
 				self.config,
->>>>>>> f41f817f
 				self,
 			)?;
 
