--- conflicted
+++ resolved
@@ -1,9 +1,5 @@
 use crate::backend::{Apply, Backend, Basic, Log};
-<<<<<<< HEAD
-use crate::executor::stack::StackSubstateMetadata;
-=======
 use crate::executor::stack::{Accessed, StackSubstateMetadata};
->>>>>>> f41f817f
 use crate::{ExitError, Transfer};
 use alloc::{
 	boxed::Box,
@@ -201,11 +197,7 @@
 				return Some(
 					account.basic.balance == U256::zero()
 						&& account.basic.nonce == U256::zero()
-<<<<<<< HEAD
-						&& code.len() == 0,
-=======
 						&& code.is_empty(),
->>>>>>> f41f817f
 				);
 			}
 		}
