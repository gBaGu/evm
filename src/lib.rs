//! Ethereum Virtual Machine implementation in Rust

#![deny(warnings)]
<<<<<<< HEAD
#![forbid(unsafe_code, unused_variables, unused_imports)]
=======
#![forbid(unsafe_code, unused_variables)]
>>>>>>> f41f817f
#![cfg_attr(not(feature = "std"), no_std)]

extern crate alloc;

pub use evm_core::*;
pub use evm_gasometer as gasometer;
pub use evm_runtime::*;
<<<<<<< HEAD
=======

#[cfg(feature = "tracing")]
pub mod tracing;

#[cfg(feature = "tracing")]
macro_rules! event {
	($x:expr) => {
		use crate::tracing::Event::*;
		crate::tracing::with(|listener| listener.event($x));
	};
}

#[cfg(not(feature = "tracing"))]
macro_rules! event {
	($x:expr) => {};
}
>>>>>>> f41f817f

pub mod backend;
pub mod executor;<|MERGE_RESOLUTION|>--- conflicted
+++ resolved
@@ -1,11 +1,7 @@
 //! Ethereum Virtual Machine implementation in Rust
 
 #![deny(warnings)]
-<<<<<<< HEAD
-#![forbid(unsafe_code, unused_variables, unused_imports)]
-=======
 #![forbid(unsafe_code, unused_variables)]
->>>>>>> f41f817f
 #![cfg_attr(not(feature = "std"), no_std)]
 
 extern crate alloc;
@@ -13,8 +9,6 @@
 pub use evm_core::*;
 pub use evm_gasometer as gasometer;
 pub use evm_runtime::*;
-<<<<<<< HEAD
-=======
 
 #[cfg(feature = "tracing")]
 pub mod tracing;
@@ -31,7 +25,6 @@
 macro_rules! event {
 	($x:expr) => {};
 }
->>>>>>> f41f817f
 
 pub mod backend;
 pub mod executor;