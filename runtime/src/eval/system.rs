use super::Control;
use crate::{
	CallScheme, Capture, Context, CreateScheme, ExitError, ExitFatal, ExitReason, ExitSucceed,
	Handler, Runtime, Transfer,
};
use alloc::vec::Vec;
use core::cmp::min;
use primitive_types::{H256, U256};
use sha3::{Digest, Keccak256};

pub fn sha3<H: Handler>(runtime: &mut Runtime) -> Control<H> {
	pop_u256!(runtime, from, len);

	try_or_fail!(runtime.machine.memory_mut().resize_offset(from, len));
	let data = if len == U256::zero() {
		Vec::new()
	} else {
		let from = as_usize_or_fail!(from);
		let len = as_usize_or_fail!(len);

		runtime.machine.memory_mut().get(from, len)
	};

	let ret = Keccak256::digest(data.as_slice());
	push!(runtime, H256::from_slice(ret.as_slice()));

	Control::Continue
}

pub fn chainid<H: Handler>(runtime: &mut Runtime, handler: &H) -> Control<H> {
	push_u256!(runtime, handler.chain_id());

	Control::Continue
}

pub fn address<H: Handler>(runtime: &mut Runtime) -> Control<H> {
	let ret = H256::from(runtime.context.address);
	push!(runtime, ret);

	Control::Continue
}

pub fn balance<H: Handler>(runtime: &mut Runtime, handler: &H) -> Control<H> {
	pop!(runtime, address);
	push_u256!(runtime, handler.balance(address.into()));

	Control::Continue
}

pub fn selfbalance<H: Handler>(runtime: &mut Runtime, handler: &H) -> Control<H> {
	push_u256!(runtime, handler.balance(runtime.context.address));

	Control::Continue
}

pub fn origin<H: Handler>(runtime: &mut Runtime, handler: &H) -> Control<H> {
	let ret = H256::from(handler.origin());
	push!(runtime, ret);

	Control::Continue
}

pub fn caller<H: Handler>(runtime: &mut Runtime) -> Control<H> {
	let ret = H256::from(runtime.context.caller);
	push!(runtime, ret);

	Control::Continue
}

pub fn callvalue<H: Handler>(runtime: &mut Runtime) -> Control<H> {
	let mut ret = H256::default();
	runtime.context.apparent_value.to_big_endian(&mut ret[..]);
	push!(runtime, ret);

	Control::Continue
}

pub fn gasprice<H: Handler>(runtime: &mut Runtime, handler: &H) -> Control<H> {
	let mut ret = H256::default();
	handler.gas_price().to_big_endian(&mut ret[..]);
	push!(runtime, ret);

	Control::Continue
}

pub fn extcodesize<H: Handler>(runtime: &mut Runtime, handler: &H) -> Control<H> {
	pop!(runtime, address);
	push_u256!(runtime, handler.code_size(address.into()));

	Control::Continue
}

pub fn extcodehash<H: Handler>(runtime: &mut Runtime, handler: &H) -> Control<H> {
	pop!(runtime, address);
	push!(runtime, handler.code_hash(address.into()));

	Control::Continue
}

pub fn extcodecopy<H: Handler>(runtime: &mut Runtime, handler: &H) -> Control<H> {
	pop!(runtime, address);
	pop_u256!(runtime, memory_offset, code_offset, len);

	try_or_fail!(runtime
		.machine
		.memory_mut()
		.resize_offset(memory_offset, len));
	match runtime.machine.memory_mut().copy_large(
		memory_offset,
		code_offset,
		len,
		&handler.code(address.into()),
	) {
		Ok(()) => (),
		Err(e) => return Control::Exit(e.into()),
	};

	Control::Continue
}

pub fn returndatasize<H: Handler>(runtime: &mut Runtime) -> Control<H> {
	let size = U256::from(runtime.return_data_buffer.len());
	push_u256!(runtime, size);

	Control::Continue
}

pub fn returndatacopy<H: Handler>(runtime: &mut Runtime) -> Control<H> {
	pop_u256!(runtime, memory_offset, data_offset, len);

	try_or_fail!(runtime
		.machine
		.memory_mut()
		.resize_offset(memory_offset, len));
	if data_offset
		.checked_add(len)
		.map(|l| l > U256::from(runtime.return_data_buffer.len()))
		.unwrap_or(true)
	{
		return Control::Exit(ExitError::OutOfOffset.into());
	}

	match runtime.machine.memory_mut().copy_large(
		memory_offset,
		data_offset,
		len,
		&runtime.return_data_buffer,
	) {
		Ok(()) => Control::Continue,
		Err(e) => Control::Exit(e.into()),
	}
}

pub fn blockhash<H: Handler>(runtime: &mut Runtime, handler: &H) -> Control<H> {
	pop_u256!(runtime, number);
	push!(runtime, handler.block_hash(number));

	Control::Continue
}

pub fn coinbase<H: Handler>(runtime: &mut Runtime, handler: &H) -> Control<H> {
	push!(runtime, handler.block_coinbase().into());
	Control::Continue
}

pub fn timestamp<H: Handler>(runtime: &mut Runtime, handler: &H) -> Control<H> {
	push_u256!(runtime, handler.block_timestamp());
	Control::Continue
}

pub fn number<H: Handler>(runtime: &mut Runtime, handler: &H) -> Control<H> {
	push_u256!(runtime, handler.block_number());
	Control::Continue
}

pub fn difficulty<H: Handler>(runtime: &mut Runtime, handler: &H) -> Control<H> {
	push_u256!(runtime, handler.block_difficulty());
	Control::Continue
}

pub fn gaslimit<H: Handler>(runtime: &mut Runtime, handler: &H) -> Control<H> {
	push_u256!(runtime, handler.block_gas_limit());
	Control::Continue
}

pub fn sload<H: Handler>(runtime: &mut Runtime, handler: &H) -> Control<H> {
	pop!(runtime, index);
	let value = handler.storage(runtime.context.address, index);
	push!(runtime, value);

	event!(SLoad {
		address: runtime.context.address,
		index,
		value
	});

	Control::Continue
}

pub fn sstore<H: Handler>(runtime: &mut Runtime, handler: &mut H) -> Control<H> {
	pop!(runtime, index, value);

	event!(SStore {
		address: runtime.context.address,
		index,
		value
	});

	match handler.set_storage(runtime.context.address, index, value) {
		Ok(()) => Control::Continue,
		Err(e) => Control::Exit(e.into()),
	}
}

pub fn gas<H: Handler>(runtime: &mut Runtime, handler: &H) -> Control<H> {
	push_u256!(runtime, handler.gas_left());

	Control::Continue
}

pub fn log<H: Handler>(runtime: &mut Runtime, n: u8, handler: &mut H) -> Control<H> {
	pop_u256!(runtime, offset, len);

	try_or_fail!(runtime.machine.memory_mut().resize_offset(offset, len));
	let data = if len == U256::zero() {
		Vec::new()
	} else {
		let offset = as_usize_or_fail!(offset);
		let len = as_usize_or_fail!(len);

		runtime.machine.memory().get(offset, len)
	};

	let mut topics = Vec::new();
	for _ in 0..(n as usize) {
		match runtime.machine.stack_mut().pop() {
			Ok(value) => {
				topics.push(value);
			}
			Err(e) => return Control::Exit(e.into()),
		}
	}

	match handler.log(runtime.context.address, topics, data) {
		Ok(()) => Control::Continue,
		Err(e) => Control::Exit(e.into()),
	}
}

pub fn suicide<H: Handler>(runtime: &mut Runtime, handler: &mut H) -> Control<H> {
	pop!(runtime, target);

	match handler.mark_delete(runtime.context.address, target.into()) {
		Ok(()) => (),
		Err(e) => return Control::Exit(e.into()),
	}

	Control::Exit(ExitSucceed::Suicided.into())
}

pub fn create<H: Handler>(runtime: &mut Runtime, is_create2: bool, handler: &mut H) -> Control<H> {
	runtime.return_data_buffer = Vec::new();

	pop_u256!(runtime, value, code_offset, len);

	try_or_fail!(runtime.machine.memory_mut().resize_offset(code_offset, len));
	let code = if len == U256::zero() {
		Vec::new()
	} else {
		let code_offset = as_usize_or_fail!(code_offset);
		let len = as_usize_or_fail!(len);

		runtime.machine.memory().get(code_offset, len)
	};

	let scheme = if is_create2 {
		pop!(runtime, salt);
		let code_hash = H256::from_slice(Keccak256::digest(&code).as_slice());
		CreateScheme::Create2 {
			caller: runtime.context.address,
			salt,
			code_hash,
		}
	} else {
		CreateScheme::Legacy {
			caller: runtime.context.address,
		}
	};

	match handler.create(runtime.context.address, scheme, value, code, None) {
		Capture::Exit((reason, address, return_data)) => {
			runtime.return_data_buffer = return_data;
			let create_address: H256 = address.map(|a| a.into()).unwrap_or_default();

			match reason {
				ExitReason::Succeed(_) => {
					push!(runtime, create_address);
					Control::Continue
				}
				ExitReason::Revert(_) => {
					push!(runtime, H256::default());
					Control::Continue
				}
				ExitReason::Error(_) => {
					push!(runtime, H256::default());
					Control::Continue
				}
				ExitReason::Fatal(e) => {
					push!(runtime, H256::default());
					Control::Exit(e.into())
				}
			}
		}
		Capture::Trap(interrupt) => {
			push!(runtime, H256::default());
			Control::CreateInterrupt(interrupt)
		}
	}
}

pub fn call<H: Handler>(runtime: &mut Runtime, scheme: CallScheme, handler: &mut H) -> Control<H> {
	runtime.return_data_buffer = Vec::new();

	pop_u256!(runtime, gas);
	pop!(runtime, to);
	let gas = if gas > U256::from(u64::MAX) {
		None
	} else {
		Some(gas.as_u64())
	};

	let value = match scheme {
		CallScheme::Call | CallScheme::CallCode => {
			pop_u256!(runtime, value);
			value
		}
		CallScheme::DelegateCall | CallScheme::StaticCall => U256::zero(),
	};

	pop_u256!(runtime, in_offset, in_len, out_offset, out_len);

	try_or_fail!(runtime
		.machine
		.memory_mut()
		.resize_offset(in_offset, in_len));
	try_or_fail!(runtime
		.machine
		.memory_mut()
		.resize_offset(out_offset, out_len));

	let input = if in_len == U256::zero() {
		Vec::new()
	} else {
		let in_offset = as_usize_or_fail!(in_offset);
		let in_len = as_usize_or_fail!(in_len);

		runtime.machine.memory().get(in_offset, in_len)
	};

	let context = match scheme {
		CallScheme::Call | CallScheme::StaticCall => Context {
			address: to.into(),
			caller: runtime.context.address,
			apparent_value: value,
		},
		CallScheme::CallCode => Context {
			address: runtime.context.address,
			caller: runtime.context.address,
			apparent_value: value,
		},
		CallScheme::DelegateCall => Context {
			address: runtime.context.address,
			caller: runtime.context.caller,
			apparent_value: runtime.context.apparent_value,
		},
	};

	let transfer = if scheme == CallScheme::Call {
		Some(Transfer {
			source: runtime.context.address,
			target: to.into(),
<<<<<<< HEAD
			value: value.into(),
=======
			value,
>>>>>>> f41f817f
		})
	} else if scheme == CallScheme::CallCode {
		Some(Transfer {
			source: runtime.context.address,
			target: runtime.context.address,
<<<<<<< HEAD
			value: value.into(),
=======
			value,
>>>>>>> f41f817f
		})
	} else {
		None
	};

<<<<<<< HEAD
	match handler.call(to.into(), transfer, input, gas, scheme, context) {
=======
	match handler.call(
		to.into(),
		transfer,
		input,
		gas,
		scheme == CallScheme::StaticCall,
		context,
	) {
>>>>>>> f41f817f
		Capture::Exit((reason, return_data)) => {
			runtime.return_data_buffer = return_data;
			let target_len = min(out_len, U256::from(runtime.return_data_buffer.len()));

			match reason {
				ExitReason::Succeed(_) => {
					match runtime.machine.memory_mut().copy_large(
						out_offset,
						U256::zero(),
						target_len,
						&runtime.return_data_buffer[..],
					) {
						Ok(()) => {
							push_u256!(runtime, U256::one());
							Control::Continue
						}
						Err(_) => {
							push_u256!(runtime, U256::zero());
							Control::Continue
						}
					}
				}
				ExitReason::Revert(_) => {
					push_u256!(runtime, U256::zero());

					let _ = runtime.machine.memory_mut().copy_large(
						out_offset,
						U256::zero(),
						target_len,
						&runtime.return_data_buffer[..],
					);

					Control::Continue
				}
				ExitReason::Error(_) => {
					push_u256!(runtime, U256::zero());

					Control::Continue
				}
				ExitReason::Fatal(e) => {
					push_u256!(runtime, U256::zero());

					Control::Exit(e.into())
				}
			}
		}
		Capture::Trap(interrupt) => {
			push!(runtime, H256::default());
			Control::CallInterrupt(interrupt)
		}
	}
}<|MERGE_RESOLUTION|>--- conflicted
+++ resolved
@@ -379,38 +379,19 @@
 		Some(Transfer {
 			source: runtime.context.address,
 			target: to.into(),
-<<<<<<< HEAD
-			value: value.into(),
-=======
 			value,
->>>>>>> f41f817f
 		})
 	} else if scheme == CallScheme::CallCode {
 		Some(Transfer {
 			source: runtime.context.address,
 			target: runtime.context.address,
-<<<<<<< HEAD
-			value: value.into(),
-=======
 			value,
->>>>>>> f41f817f
 		})
 	} else {
 		None
 	};
 
-<<<<<<< HEAD
 	match handler.call(to.into(), transfer, input, gas, scheme, context) {
-=======
-	match handler.call(
-		to.into(),
-		transfer,
-		input,
-		gas,
-		scheme == CallScheme::StaticCall,
-		context,
-	) {
->>>>>>> f41f817f
 		Capture::Exit((reason, return_data)) => {
 			runtime.return_data_buffer = return_data;
 			let target_len = min(out_len, U256::from(runtime.return_data_buffer.len()));
