//! Runtime layer for EVM.

#![deny(warnings)]
<<<<<<< HEAD
#![forbid(unsafe_code, unused_variables, unused_imports)]
=======
#![forbid(unsafe_code, unused_variables)]
>>>>>>> f41f817f
#![cfg_attr(not(feature = "std"), no_std)]

extern crate alloc;

<<<<<<< HEAD
=======
#[cfg(feature = "tracing")]
pub mod tracing;

#[cfg(feature = "tracing")]
macro_rules! event {
	($x:expr) => {
		use crate::tracing::Event::*;
		crate::tracing::with(|listener| listener.event($x));
	};
}

#[cfg(not(feature = "tracing"))]
macro_rules! event {
	($x:expr) => {};
}

>>>>>>> f41f817f
mod context;
mod eval;
mod handler;
mod interrupt;

pub use evm_core::*;

pub use crate::context::{CallScheme, Context, CreateScheme};
pub use crate::handler::{Handler, Transfer};
pub use crate::interrupt::{Resolve, ResolveCall, ResolveCreate};

use alloc::rc::Rc;
use alloc::vec::Vec;

macro_rules! step {
	( $self:expr, $handler:expr, $return:tt $($err:path)?; $($ok:path)? ) => ({
		if let Some((opcode, stack)) = $self.machine.inspect() {
			event!(Step {
				context: &$self.context,
				opcode,
				position: $self.machine.position(),
				stack,
				memory: $self.machine.memory()
			});

			match $handler.pre_validate(&$self.context, opcode, stack) {
				Ok(()) => (),
				Err(e) => {
					$self.machine.exit(e.clone().into());
					$self.status = Err(e.into());
				},
			}
		}

		match &$self.status {
			Ok(()) => (),
			Err(e) => {
				#[allow(unused_parens)]
				$return $($err)*(Capture::Exit(e.clone()))
			},
		}

		let result = $self.machine.step();

		event!(StepResult {
			result: &result,
			return_value: &$self.machine.return_value(),
		});

		match result {
			Ok(()) => $($ok)?(()),
			Err(Capture::Exit(e)) => {
				$self.status = Err(e.clone());
				#[allow(unused_parens)]
				$return $($err)*(Capture::Exit(e))
			},
			Err(Capture::Trap(opcode)) => {
				match eval::eval($self, opcode, $handler) {
					eval::Control::Continue => $($ok)?(()),
					eval::Control::CallInterrupt(interrupt) => {
						let resolve = ResolveCall::new($self);
						#[allow(unused_parens)]
						$return $($err)*(Capture::Trap(Resolve::Call(interrupt, resolve)))
					},
					eval::Control::CreateInterrupt(interrupt) => {
						let resolve = ResolveCreate::new($self);
						#[allow(unused_parens)]
						$return $($err)*(Capture::Trap(Resolve::Create(interrupt, resolve)))
					},
					eval::Control::Exit(exit) => {
						$self.machine.exit(exit.clone().into());
						$self.status = Err(exit.clone());
						#[allow(unused_parens)]
						$return $($err)*(Capture::Exit(exit))
					},
				}
			},
		}
	});
}

/// EVM runtime.
///
/// The runtime wraps an EVM `Machine` with support of return data and context.
pub struct Runtime<'config> {
	machine: Machine,
	status: Result<(), ExitReason>,
	return_data_buffer: Vec<u8>,
	context: Context,
	_config: &'config Config,
}

impl<'config> Runtime<'config> {
	/// Create a new runtime with given code and data.
	pub fn new(
		code: Rc<Vec<u8>>,
		data: Rc<Vec<u8>>,
		context: Context,
		config: &'config Config,
	) -> Self {
		Self {
			machine: Machine::new(code, data, config.stack_limit, config.memory_limit),
			status: Ok(()),
			return_data_buffer: Vec::new(),
			context,
			_config: config,
		}
	}

	/// Get a reference to the machine.
	pub fn machine(&self) -> &Machine {
		&self.machine
	}

	/// Get a reference to the execution context.
	pub fn context(&self) -> &Context {
		&self.context
	}

	/// Step the runtime.
	pub fn step<'a, H: Handler>(
		&'a mut self,
		handler: &mut H,
	) -> Result<(), Capture<ExitReason, Resolve<'a, 'config, H>>> {
		step!(self, handler, return Err; Ok)
	}

	/// Loop stepping the runtime until it stops.
	pub fn run<'a, H: Handler>(
		&'a mut self,
		handler: &mut H,
	) -> Capture<ExitReason, Resolve<'a, 'config, H>> {
		loop {
			step!(self, handler, return;)
		}
	}
}

/// Runtime configuration.
#[derive(Clone, Debug)]
pub struct Config {
	/// Gas paid for extcode.
	pub gas_ext_code: u64,
	/// Gas paid for extcodehash.
	pub gas_ext_code_hash: u64,
	/// Gas paid for sstore set.
	pub gas_sstore_set: u64,
	/// Gas paid for sstore reset.
	pub gas_sstore_reset: u64,
	/// Gas paid for sstore refund.
	pub refund_sstore_clears: i64,
	/// Gas paid for BALANCE opcode.
	pub gas_balance: u64,
	/// Gas paid for SLOAD opcode.
	pub gas_sload: u64,
	/// Gas paid for cold SLOAD opcode.
	pub gas_sload_cold: u64,
	/// Gas paid for SUICIDE opcode.
	pub gas_suicide: u64,
	/// Gas paid for SUICIDE opcode when it hits a new account.
	pub gas_suicide_new_account: u64,
	/// Gas paid for CALL opcode.
	pub gas_call: u64,
	/// Gas paid for EXP opcode for every byte.
	pub gas_expbyte: u64,
	/// Gas paid for a contract creation transaction.
	pub gas_transaction_create: u64,
	/// Gas paid for a message call transaction.
	pub gas_transaction_call: u64,
	/// Gas paid for zero data in a transaction.
	pub gas_transaction_zero_data: u64,
	/// Gas paid for non-zero data in a transaction.
	pub gas_transaction_non_zero_data: u64,
	/// Gas paid per address in transaction access list (see EIP-2930).
	pub gas_access_list_address: u64,
	/// Gas paid per storage key in transaction access list (see EIP-2930).
	pub gas_access_list_storage_key: u64,
	/// Gas paid for accessing cold account.
	pub gas_account_access_cold: u64,
	/// Gas paid for accessing ready storage.
	pub gas_storage_read_warm: u64,
	/// EIP-1283.
	pub sstore_gas_metering: bool,
	/// EIP-1706.
	pub sstore_revert_under_stipend: bool,
	/// EIP-2929
	pub increase_state_access_gas: bool,
	/// Whether to throw out of gas error when
	/// CALL/CALLCODE/DELEGATECALL requires more than maximum amount
	/// of gas.
	pub err_on_call_with_more_gas: bool,
	/// Take l64 for callcreate after gas.
	pub call_l64_after_gas: bool,
	/// Whether empty account is considered exists.
	pub empty_considered_exists: bool,
	/// Whether create transactions and create opcode increases nonce by one.
	pub create_increase_nonce: bool,
	/// Stack limit.
	pub stack_limit: usize,
	/// Memory limit.
	pub memory_limit: usize,
	/// Call limit.
	pub call_stack_limit: usize,
	/// Create contract limit.
	pub create_contract_limit: Option<usize>,
	/// Call stipend.
	pub call_stipend: u64,
	/// Has delegate call.
	pub has_delegate_call: bool,
	/// Has create2.
	pub has_create2: bool,
	/// Has revert.
	pub has_revert: bool,
	/// Has return data.
	pub has_return_data: bool,
	/// Has bitwise shifting.
	pub has_bitwise_shifting: bool,
	/// Has chain ID.
	pub has_chain_id: bool,
	/// Has self balance.
	pub has_self_balance: bool,
	/// Has ext code hash.
	pub has_ext_code_hash: bool,
	/// Whether the gasometer is running in estimate mode.
	pub estimate: bool,
}

impl Config {
	/// Frontier hard fork configuration.
	pub const fn frontier() -> Config {
		Config {
			gas_ext_code: 20,
			gas_ext_code_hash: 20,
			gas_balance: 20,
			gas_sload: 50,
			gas_sload_cold: 0,
			gas_sstore_set: 20000,
			gas_sstore_reset: 5000,
			refund_sstore_clears: 15000,
			gas_suicide: 0,
			gas_suicide_new_account: 0,
			gas_call: 40,
			gas_expbyte: 10,
			gas_transaction_create: 21000,
			gas_transaction_call: 21000,
			gas_transaction_zero_data: 4,
			gas_transaction_non_zero_data: 68,
			gas_access_list_address: 0,
			gas_access_list_storage_key: 0,
			gas_account_access_cold: 0,
			gas_storage_read_warm: 0,
			sstore_gas_metering: false,
			sstore_revert_under_stipend: false,
			increase_state_access_gas: false,
			err_on_call_with_more_gas: true,
			empty_considered_exists: true,
			create_increase_nonce: false,
			call_l64_after_gas: false,
			stack_limit: 1024,
			memory_limit: usize::MAX,
			call_stack_limit: 1024,
			create_contract_limit: None,
			call_stipend: 2300,
			has_delegate_call: false,
			has_create2: false,
			has_revert: false,
			has_return_data: false,
			has_bitwise_shifting: false,
			has_chain_id: false,
			has_self_balance: false,
			has_ext_code_hash: false,
			estimate: false,
		}
	}

	/// Istanbul hard fork configuration.
	pub const fn istanbul() -> Config {
		Config {
			gas_ext_code: 700,
			gas_ext_code_hash: 700,
			gas_balance: 700,
			gas_sload: 800,
			gas_sload_cold: 0,
			gas_sstore_set: 20000,
			gas_sstore_reset: 5000,
			refund_sstore_clears: 15000,
			gas_suicide: 5000,
			gas_suicide_new_account: 25000,
			gas_call: 700,
			gas_expbyte: 50,
			gas_transaction_create: 53000,
			gas_transaction_call: 21000,
			gas_transaction_zero_data: 4,
			gas_transaction_non_zero_data: 16,
			gas_access_list_address: 0,
			gas_access_list_storage_key: 0,
			gas_account_access_cold: 0,
			gas_storage_read_warm: 0,
			sstore_gas_metering: true,
			sstore_revert_under_stipend: true,
			increase_state_access_gas: false,
			err_on_call_with_more_gas: false,
			empty_considered_exists: false,
			create_increase_nonce: true,
			call_l64_after_gas: true,
			stack_limit: 1024,
			memory_limit: usize::MAX,
			call_stack_limit: 1024,
			create_contract_limit: Some(0x6000),
			call_stipend: 2300,
			has_delegate_call: true,
			has_create2: true,
			has_revert: true,
			has_return_data: true,
			has_bitwise_shifting: true,
			has_chain_id: true,
			has_self_balance: true,
			has_ext_code_hash: true,
			estimate: false,
		}
	}

	/// Berlin hard fork configuration.
	pub const fn berlin() -> Config {
		Config {
			gas_ext_code: 0,
			gas_ext_code_hash: 0,
			gas_balance: 0,
			gas_sload: 0,
			gas_sload_cold: 2100,
			gas_sstore_set: 20000,
			gas_sstore_reset: 5000,
			refund_sstore_clears: 15000,
			gas_suicide: 5000,
			gas_suicide_new_account: 25000,
			gas_call: 0,
			gas_expbyte: 50,
			gas_transaction_create: 53000,
			gas_transaction_call: 21000,
			gas_transaction_zero_data: 4,
			gas_transaction_non_zero_data: 16,
			gas_access_list_address: 2400,
			gas_access_list_storage_key: 1900,
			gas_account_access_cold: 2600,
			gas_storage_read_warm: 100,
			sstore_gas_metering: true,
			sstore_revert_under_stipend: true,
			increase_state_access_gas: true,
			err_on_call_with_more_gas: false,
			empty_considered_exists: false,
			create_increase_nonce: true,
			call_l64_after_gas: true,
			stack_limit: 1024,
			memory_limit: usize::MAX,
			call_stack_limit: 1024,
			create_contract_limit: Some(0x6000),
			call_stipend: 2300,
			has_delegate_call: true,
			has_create2: true,
			has_revert: true,
			has_return_data: true,
			has_bitwise_shifting: true,
			has_chain_id: true,
			has_self_balance: true,
			has_ext_code_hash: true,
			estimate: false,
		}
	}
}<|MERGE_RESOLUTION|>--- conflicted
+++ resolved
@@ -1,17 +1,11 @@
 //! Runtime layer for EVM.
 
 #![deny(warnings)]
-<<<<<<< HEAD
-#![forbid(unsafe_code, unused_variables, unused_imports)]
-=======
 #![forbid(unsafe_code, unused_variables)]
->>>>>>> f41f817f
 #![cfg_attr(not(feature = "std"), no_std)]
 
 extern crate alloc;
 
-<<<<<<< HEAD
-=======
 #[cfg(feature = "tracing")]
 pub mod tracing;
 
@@ -28,7 +22,6 @@
 	($x:expr) => {};
 }
 
->>>>>>> f41f817f
 mod context;
 mod eval;
 mod handler;
