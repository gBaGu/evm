<<<<<<< HEAD
use crate::{
	CallScheme, Capture, Context, CreateScheme, ExitError, ExitReason, Machine, Opcode, Stack,
};
=======
use crate::{Capture, Context, CreateScheme, ExitError, ExitReason, Machine, Opcode, Stack};
>>>>>>> f41f817f
use alloc::vec::Vec;
use primitive_types::{H160, H256, U256};

/// Transfer from source to target, with given value.
#[derive(Clone, Debug)]
pub struct Transfer {
	/// Source address.
	pub source: H160,
	/// Target address.
	pub target: H160,
	/// Transfer value.
	pub value: U256,
}

/// EVM context handler.
pub trait Handler {
	/// Type of `CREATE` interrupt.
	type CreateInterrupt;
	/// Feedback value for `CREATE` interrupt.
	type CreateFeedback;
	/// Type of `CALL` interrupt.
	type CallInterrupt;
	/// Feedback value of `CALL` interrupt.
	type CallFeedback;

	/// Get balance of address.
	fn balance(&self, address: H160) -> U256;
	/// Get code size of address.
	fn code_size(&self, address: H160) -> U256;
	/// Get code hash of address.
	fn code_hash(&self, address: H160) -> H256;
	/// Get code of address.
	fn code(&self, address: H160) -> Vec<u8>;
	/// Get storage value of address at index.
	fn storage(&self, address: H160, index: H256) -> H256;
	/// Get original storage value of address at index.
	fn original_storage(&self, address: H160, index: H256) -> H256;

	/// Get the gas left value.
	fn gas_left(&self) -> U256;
	/// Get the gas price value.
	fn gas_price(&self) -> U256;
	/// Get execution origin.
	fn origin(&self) -> H160;
	/// Get environmental block hash.
	fn block_hash(&self, number: U256) -> H256;
	/// Get environmental block number.
	fn block_number(&self) -> U256;
	/// Get environmental coinbase.
	fn block_coinbase(&self) -> H160;
	/// Get environmental block timestamp.
	fn block_timestamp(&self) -> U256;
	/// Get environmental block difficulty.
	fn block_difficulty(&self) -> U256;
	/// Get environmental gas limit.
	fn block_gas_limit(&self) -> U256;
	/// Get environmental chain ID.
	fn chain_id(&self) -> U256;

	/// Check whether an address exists.
	fn exists(&self, address: H160) -> bool;
	/// Check whether an address has already been deleted.
	fn deleted(&self, address: H160) -> bool;
	/// Checks if the address or (address, index) pair has been previously accessed
	/// (or set in `accessed_addresses` / `accessed_storage_keys` via an access list
	/// transaction).
	/// References:
	/// * https://eips.ethereum.org/EIPS/eip-2929
	/// * https://eips.ethereum.org/EIPS/eip-2930
	fn is_cold(&self, address: H160, index: Option<H256>) -> bool;

	/// Set storage value of address at index.
	fn set_storage(&mut self, address: H160, index: H256, value: H256) -> Result<(), ExitError>;
	/// Create a log owned by address with given topics and data.
	fn log(&mut self, address: H160, topics: Vec<H256>, data: Vec<u8>) -> Result<(), ExitError>;
	/// Mark an address to be deleted, with funds transferred to target.
	fn mark_delete(&mut self, address: H160, target: H160) -> Result<(), ExitError>;
	/// Invoke a create operation.
	fn create(
		&mut self,
		caller: H160,
		scheme: CreateScheme,
		value: U256,
		init_code: Vec<u8>,
		target_gas: Option<u64>,
	) -> Capture<(ExitReason, Option<H160>, Vec<u8>), Self::CreateInterrupt>;
	/// Feed in create feedback.
	fn create_feedback(&mut self, _feedback: Self::CreateFeedback) -> Result<(), ExitError> {
		Ok(())
	}
	/// Invoke a call operation.
	fn call(
		&mut self,
		code_address: H160,
		transfer: Option<Transfer>,
		input: Vec<u8>,
		target_gas: Option<u64>,
		call_scheme: CallScheme,
		context: Context,
	) -> Capture<(ExitReason, Vec<u8>), Self::CallInterrupt>;
	/// Feed in call feedback.
	fn call_feedback(&mut self, _feedback: Self::CallFeedback) -> Result<(), ExitError> {
		Ok(())
	}

	/// Pre-validation step for the runtime.
	fn pre_validate(
		&mut self,
		context: &Context,
		opcode: Opcode,
		stack: &Stack,
	) -> Result<(), ExitError>;
	/// Handle other unknown external opcodes.
	fn other(&mut self, _opcode: Opcode, _stack: &mut Machine) -> Result<(), ExitError> {
		Err(ExitError::OutOfGas)
	}
}<|MERGE_RESOLUTION|>--- conflicted
+++ resolved
@@ -1,10 +1,6 @@
-<<<<<<< HEAD
 use crate::{
 	CallScheme, Capture, Context, CreateScheme, ExitError, ExitReason, Machine, Opcode, Stack,
 };
-=======
-use crate::{Capture, Context, CreateScheme, ExitError, ExitReason, Machine, Opcode, Stack};
->>>>>>> f41f817f
 use alloc::vec::Vec;
 use primitive_types::{H160, H256, U256};
 
