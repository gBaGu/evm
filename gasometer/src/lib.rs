--- conflicted
+++ resolved
@@ -1,11 +1,7 @@
 //! EVM gasometer.
 
 #![deny(warnings)]
-<<<<<<< HEAD
-#![forbid(unsafe_code, unused_variables, unused_imports)]
-=======
 #![forbid(unsafe_code, unused_variables)]
->>>>>>> f41f817f
 #![cfg_attr(not(feature = "std"), no_std)]
 
 extern crate alloc;
@@ -47,8 +43,6 @@
 			}
 		}
 	};
-<<<<<<< HEAD
-=======
 }
 
 #[derive(Debug, Copy, Clone)]
@@ -57,7 +51,6 @@
 	pub memory_gas: u64,
 	pub used_gas: u64,
 	pub refunded_gas: i64,
->>>>>>> f41f817f
 }
 
 /// EVM gasometer.
@@ -84,8 +77,6 @@
 	}
 
 	#[inline]
-<<<<<<< HEAD
-=======
 	/// Returns the numerical gas cost value.
 	pub fn gas_cost(&self, cost: GasCost, gas: u64) -> Result<u64, ExitError> {
 		match self.inner.as_ref() {
@@ -95,7 +86,6 @@
 	}
 
 	#[inline]
->>>>>>> f41f817f
 	fn inner_mut(&mut self) -> Result<&mut Inner<'config>, ExitError> {
 		self.inner.as_mut().map_err(|e| e.clone())
 	}
@@ -142,14 +132,11 @@
 	#[inline]
 	/// Record an explict cost.
 	pub fn record_cost(&mut self, cost: u64) -> Result<(), ExitError> {
-<<<<<<< HEAD
-=======
 		event!(RecordCost {
 			cost,
 			snapshot: self.snapshot()?,
 		});
 
->>>>>>> f41f817f
 		let all_gas_cost = self.total_used_gas() + cost;
 		if self.gas_limit < all_gas_cost {
 			self.inner = Err(ExitError::OutOfGas);
@@ -163,14 +150,11 @@
 	#[inline]
 	/// Record an explict refund.
 	pub fn record_refund(&mut self, refund: i64) -> Result<(), ExitError> {
-<<<<<<< HEAD
-=======
 		event!(RecordRefund {
 			refund,
 			snapshot: self.snapshot()?,
 		});
 
->>>>>>> f41f817f
 		self.inner_mut()?.refunded_gas += refund;
 		Ok(())
 	}
@@ -224,14 +208,11 @@
 	#[inline]
 	/// Record opcode stipend.
 	pub fn record_stipend(&mut self, stipend: u64) -> Result<(), ExitError> {
-<<<<<<< HEAD
-=======
 		event!(RecordStipend {
 			stipend,
 			snapshot: self.snapshot()?,
 		});
 
->>>>>>> f41f817f
 		self.inner_mut()?.used_gas -= stipend;
 		Ok(())
 	}
@@ -242,38 +223,26 @@
 			TransactionCost::Call {
 				zero_data_len,
 				non_zero_data_len,
-<<<<<<< HEAD
-=======
 				access_list_address_len,
 				access_list_storage_len,
->>>>>>> f41f817f
 			} => {
 				self.config.gas_transaction_call
 					+ zero_data_len as u64 * self.config.gas_transaction_zero_data
 					+ non_zero_data_len as u64 * self.config.gas_transaction_non_zero_data
-<<<<<<< HEAD
-=======
 					+ access_list_address_len as u64 * self.config.gas_access_list_address
 					+ access_list_storage_len as u64 * self.config.gas_access_list_storage_key
->>>>>>> f41f817f
 			}
 			TransactionCost::Create {
 				zero_data_len,
 				non_zero_data_len,
-<<<<<<< HEAD
-=======
 				access_list_address_len,
 				access_list_storage_len,
->>>>>>> f41f817f
 			} => {
 				self.config.gas_transaction_create
 					+ zero_data_len as u64 * self.config.gas_transaction_zero_data
 					+ non_zero_data_len as u64 * self.config.gas_transaction_non_zero_data
-<<<<<<< HEAD
-=======
 					+ access_list_address_len as u64 * self.config.gas_access_list_address
 					+ access_list_storage_len as u64 * self.config.gas_access_list_storage_key
->>>>>>> f41f817f
 			}
 		};
 
@@ -303,12 +272,8 @@
 }
 
 /// Calculate the call transaction cost.
-<<<<<<< HEAD
-pub fn call_transaction_cost(data: &[u8]) -> TransactionCost {
-=======
 #[allow(clippy::naive_bytecount)]
 pub fn call_transaction_cost(data: &[u8], access_list: &[(H160, Vec<H256>)]) -> TransactionCost {
->>>>>>> f41f817f
 	let zero_data_len = data.iter().filter(|v| **v == 0).count();
 	let non_zero_data_len = data.len() - zero_data_len;
 	let (access_list_address_len, access_list_storage_len) = count_access_list(access_list);
@@ -316,21 +281,14 @@
 	TransactionCost::Call {
 		zero_data_len,
 		non_zero_data_len,
-<<<<<<< HEAD
-=======
 		access_list_address_len,
 		access_list_storage_len,
->>>>>>> f41f817f
 	}
 }
 
 /// Calculate the create transaction cost.
-<<<<<<< HEAD
-pub fn create_transaction_cost(data: &[u8]) -> TransactionCost {
-=======
 #[allow(clippy::naive_bytecount)]
 pub fn create_transaction_cost(data: &[u8], access_list: &[(H160, Vec<H256>)]) -> TransactionCost {
->>>>>>> f41f817f
 	let zero_data_len = data.iter().filter(|v| **v == 0).count();
 	let non_zero_data_len = data.len() - zero_data_len;
 	let (access_list_address_len, access_list_storage_len) = count_access_list(access_list);
@@ -338,9 +296,6 @@
 	TransactionCost::Create {
 		zero_data_len,
 		non_zero_data_len,
-<<<<<<< HEAD
-	}
-=======
 		access_list_address_len,
 		access_list_storage_len,
 	}
@@ -352,7 +307,6 @@
 	let access_list_storage_len = access_list.iter().map(|(_, keys)| keys.len()).sum();
 
 	(access_list_address_len, access_list_storage_len)
->>>>>>> f41f817f
 }
 
 #[inline]
@@ -487,12 +441,8 @@
 	is_static: bool,
 	config: &Config,
 	handler: &H,
-<<<<<<< HEAD
-) -> Result<(GasCost, Option<MemoryCost>), ExitError> {
-=======
 ) -> Result<(GasCost, StorageTarget, Option<MemoryCost>), ExitError> {
 	let mut storage_target = StorageTarget::None;
->>>>>>> f41f817f
 	let gas_cost = match opcode {
 		Opcode::RETURN => GasCost::Zero,
 
@@ -646,12 +596,6 @@
 			if !is_static
 				|| (is_static && U256::from_big_endian(&stack.peek(2)?[..]) == U256::zero()) =>
 		{
-<<<<<<< HEAD
-			GasCost::Call {
-				value: U256::from_big_endian(&stack.peek(2)?[..]),
-				gas: U256::from_big_endian(&stack.peek(0)?[..]),
-				target_exists: handler.exists(stack.peek(1)?.into()),
-=======
 			let target = stack.peek(1)?.into();
 			storage_target = StorageTarget::Address(target);
 			GasCost::Call {
@@ -659,7 +603,6 @@
 				gas: U256::from_big_endian(&stack.peek(0)?[..]),
 				target_is_cold: handler.is_cold(target, None),
 				target_exists: handler.exists(target),
->>>>>>> f41f817f
 			}
 		}
 
@@ -752,11 +695,7 @@
 
 		let end = from.checked_add(len).ok_or(ExitError::OutOfGas)?;
 
-<<<<<<< HEAD
-		if end > U256::from(usize::max_value()) {
-=======
 		if end > U256::from(usize::MAX) {
->>>>>>> f41f817f
 			return Err(ExitError::OutOfGas);
 		}
 		let end = end.as_usize();
@@ -779,35 +718,11 @@
 		}
 	}
 
-<<<<<<< HEAD
-=======
 	/// Returns the gas cost numerical value.
->>>>>>> f41f817f
 	fn gas_cost(&self, cost: GasCost, gas: u64) -> Result<u64, ExitError> {
 		Ok(match cost {
 			GasCost::Call {
 				value,
-<<<<<<< HEAD
-				target_exists,
-				..
-			} => costs::call_cost(value, true, true, !target_exists, self.config),
-			GasCost::CallCode {
-				value,
-				target_exists,
-				..
-			} => costs::call_cost(value, true, false, !target_exists, self.config),
-			GasCost::DelegateCall { target_exists, .. } => {
-				costs::call_cost(U256::zero(), false, false, !target_exists, self.config)
-			}
-			GasCost::StaticCall { target_exists, .. } => {
-				costs::call_cost(U256::zero(), false, true, !target_exists, self.config)
-			}
-			GasCost::Suicide {
-				value,
-				target_exists,
-				..
-			} => costs::suicide_cost(value, target_exists, self.config),
-=======
 				target_is_cold,
 				target_exists,
 				..
@@ -863,18 +778,13 @@
 				target_exists,
 				..
 			} => costs::suicide_cost(value, target_is_cold, target_exists, self.config),
->>>>>>> f41f817f
 			GasCost::SStore { .. } if self.config.estimate => self.config.gas_sstore_set,
 			GasCost::SStore {
 				original,
 				current,
 				new,
-<<<<<<< HEAD
-			} => costs::sstore_cost(original, current, new, gas, self.config)?,
-=======
 				target_is_cold,
 			} => costs::sstore_cost(original, current, new, gas, target_is_cold, self.config)?,
->>>>>>> f41f817f
 
 			GasCost::Sha3 { len } => costs::sha3_cost(len)?,
 			GasCost::Log { n, len } => costs::log_cost(n, len)?,
@@ -917,10 +827,7 @@
 				original,
 				current,
 				new,
-<<<<<<< HEAD
-=======
 				..
->>>>>>> f41f817f
 			} => costs::sstore_refund(original, current, new, self.config),
 			GasCost::Suicide {
 				already_removed, ..
@@ -1021,11 +928,8 @@
 		current: H256,
 		/// New value.
 		new: H256,
-<<<<<<< HEAD
-=======
 		/// True if target has not been previously accessed in this transaction
 		target_is_cold: bool,
->>>>>>> f41f817f
 	},
 	/// Gas cost for `SHA3`.
 	Sha3 {
@@ -1099,13 +1003,10 @@
 		zero_data_len: usize,
 		/// Length of non-zeros in transaction data.
 		non_zero_data_len: usize,
-<<<<<<< HEAD
-=======
 		/// Number of addresses in transaction access list (see EIP-2930)
 		access_list_address_len: usize,
 		/// Total number of storage keys in transaction access list (see EIP-2930)
 		access_list_storage_len: usize,
->>>>>>> f41f817f
 	},
 	/// Create transaction cost.
 	Create {
@@ -1113,13 +1014,10 @@
 		zero_data_len: usize,
 		/// Length of non-zeros in transaction data.
 		non_zero_data_len: usize,
-<<<<<<< HEAD
-=======
 		/// Number of addresses in transaction access list (see EIP-2930)
 		access_list_address_len: usize,
 		/// Total number of storage keys in transaction access list (see EIP-2930)
 		access_list_storage_len: usize,
->>>>>>> f41f817f
 	},
 }
 
