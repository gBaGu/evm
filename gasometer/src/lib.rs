//! EVM gasometer.

#![deny(warnings)]
#![forbid(unsafe_code, unused_variables)]
#![cfg_attr(not(feature = "std"), no_std)]

extern crate alloc;

#[cfg(feature = "tracing")]
pub mod tracing;

#[cfg(feature = "tracing")]
macro_rules! event {
	($x:expr) => {
		use crate::tracing::Event::*;
		crate::tracing::with(|listener| listener.event($x));
	};
}

#[cfg(not(feature = "tracing"))]
macro_rules! event {
	($x:expr) => {};
}

mod consts;
mod costs;
mod memory;
mod utils;

use alloc::vec::Vec;
use core::cmp::max;
use evm_core::{ExitError, Opcode, Stack};
use evm_runtime::{Config, Handler};
use primitive_types::{H160, H256, U256};

macro_rules! try_or_fail {
	( $inner:expr, $e:expr ) => {
		match $e {
			Ok(value) => value,
			Err(e) => {
				$inner = Err(e.clone());
				return Err(e);
			}
		}
	};
}

#[cfg(feature = "tracing")]
#[derive(Debug, Copy, Clone)]
pub struct Snapshot {
	pub gas_limit: u64,
	pub memory_gas: u64,
	pub used_gas: u64,
	pub refunded_gas: i64,
}

/// EVM gasometer.
#[derive(Clone, Debug)]
pub struct Gasometer<'config> {
	gas_limit: u64,
	config: &'config Config,
	inner: Result<Inner<'config>, ExitError>,
}

impl<'config> Gasometer<'config> {
	/// Create a new gasometer with given gas limit and config.
	pub fn new(gas_limit: u64, config: &'config Config) -> Self {
		Self {
			gas_limit,
			config,
			inner: Ok(Inner {
				memory_gas: 0,
				used_gas: 0,
				refunded_gas: 0,
				config,
			}),
		}
	}

	#[inline]
	/// Returns the numerical gas cost value.
	pub fn gas_cost(&self, cost: GasCost, gas: u64) -> Result<u64, ExitError> {
		match self.inner.as_ref() {
			Ok(inner) => inner.gas_cost(cost, gas),
			Err(e) => Err(e.clone()),
		}
	}

	#[inline]
	fn inner_mut(&mut self) -> Result<&mut Inner<'config>, ExitError> {
		self.inner.as_mut().map_err(|e| e.clone())
	}

	#[inline]
	/// Reference of the config.
	pub fn config(&self) -> &'config Config {
		self.config
	}

	#[inline]
	/// Remaining gas.
	pub fn gas(&self) -> u64 {
		match self.inner.as_ref() {
			Ok(inner) => self.gas_limit - inner.used_gas - inner.memory_gas,
			Err(_) => 0,
		}
	}

	#[inline]
	/// Total used gas.
	pub fn total_used_gas(&self) -> u64 {
		match self.inner.as_ref() {
			Ok(inner) => inner.used_gas + inner.memory_gas,
			Err(_) => self.gas_limit,
		}
	}

	#[inline]
	/// Refunded gas.
	pub fn refunded_gas(&self) -> i64 {
		match self.inner.as_ref() {
			Ok(inner) => inner.refunded_gas,
			Err(_) => 0,
		}
	}

	/// Explicitly fail the gasometer with out of gas. Return `OutOfGas` error.
	pub fn fail(&mut self) -> ExitError {
		self.inner = Err(ExitError::OutOfGas);
		ExitError::OutOfGas
	}

	#[inline]
	/// Record an explicit cost.
	pub fn record_cost(&mut self, cost: u64) -> Result<(), ExitError> {
		event!(RecordCost {
			cost,
			snapshot: self.snapshot(),
		});

		let all_gas_cost = self.total_used_gas() + cost;
		if self.gas_limit < all_gas_cost {
			self.inner = Err(ExitError::OutOfGas);
			return Err(ExitError::OutOfGas);
		}

		self.inner_mut()?.used_gas += cost;
		Ok(())
	}

	#[inline]
	/// Record an explicit refund.
	pub fn record_refund(&mut self, refund: i64) -> Result<(), ExitError> {
		event!(RecordRefund {
			refund,
			snapshot: self.snapshot(),
		});

		self.inner_mut()?.refunded_gas += refund;
		Ok(())
	}

	#[inline]
	/// Record `CREATE` code deposit.
	pub fn record_deposit(&mut self, len: usize) -> Result<(), ExitError> {
		let cost = len as u64 * consts::G_CODEDEPOSIT;
		self.record_cost(cost)
	}

	/// Record opcode gas cost.
	pub fn record_dynamic_cost(
		&mut self,
		cost: GasCost,
		memory: Option<MemoryCost>,
	) -> Result<(), ExitError> {
		let gas = self.gas();

		let memory_gas = match memory {
			Some(memory) => try_or_fail!(self.inner, self.inner_mut()?.memory_gas(memory)),
			None => self.inner_mut()?.memory_gas,
		};
		let gas_cost = try_or_fail!(self.inner, self.inner_mut()?.gas_cost(cost, gas));
		let gas_refund = self.inner_mut()?.gas_refund(cost);
		let used_gas = self.inner_mut()?.used_gas;

		event!(RecordDynamicCost {
			gas_cost,
			memory_gas,
			gas_refund,
			snapshot: self.snapshot(),
		});

		let all_gas_cost = memory_gas + used_gas + gas_cost;
		if self.gas_limit < all_gas_cost {
			self.inner = Err(ExitError::OutOfGas);
			return Err(ExitError::OutOfGas);
		}

		let after_gas = self.gas_limit - all_gas_cost;
		try_or_fail!(self.inner, self.inner_mut()?.extra_check(cost, after_gas));

		self.inner_mut()?.used_gas += gas_cost;
		self.inner_mut()?.memory_gas = memory_gas;
		self.inner_mut()?.refunded_gas += gas_refund;

		Ok(())
	}

	#[inline]
	/// Record opcode stipend.
	pub fn record_stipend(&mut self, stipend: u64) -> Result<(), ExitError> {
		event!(RecordStipend {
			stipend,
			snapshot: self.snapshot(),
		});

		self.inner_mut()?.used_gas -= stipend;
		Ok(())
	}

	/// Record transaction cost.
	pub fn record_transaction(&mut self, cost: TransactionCost) -> Result<(), ExitError> {
		let gas_cost = match cost {
			TransactionCost::Call {
				zero_data_len,
				non_zero_data_len,
				access_list_address_len,
				access_list_storage_len,
			} => {
				self.config.gas_transaction_call
					+ zero_data_len as u64 * self.config.gas_transaction_zero_data
					+ non_zero_data_len as u64 * self.config.gas_transaction_non_zero_data
					+ access_list_address_len as u64 * self.config.gas_access_list_address
					+ access_list_storage_len as u64 * self.config.gas_access_list_storage_key
			}
			TransactionCost::Create {
				zero_data_len,
				non_zero_data_len,
				access_list_address_len,
				access_list_storage_len,
			} => {
				self.config.gas_transaction_create
					+ zero_data_len as u64 * self.config.gas_transaction_zero_data
					+ non_zero_data_len as u64 * self.config.gas_transaction_non_zero_data
					+ access_list_address_len as u64 * self.config.gas_access_list_address
					+ access_list_storage_len as u64 * self.config.gas_access_list_storage_key
			}
		};

		event!(RecordTransaction {
			cost: gas_cost,
			snapshot: self.snapshot(),
		});

		if self.gas() < gas_cost {
			self.inner = Err(ExitError::OutOfGas);
			return Err(ExitError::OutOfGas);
		}

		self.inner_mut()?.used_gas += gas_cost;
		Ok(())
	}

	#[cfg(feature = "tracing")]
	pub fn snapshot(&self) -> Option<Snapshot> {
		self.inner.as_ref().ok().map(|inner| Snapshot {
			gas_limit: self.gas_limit,
			memory_gas: inner.memory_gas,
			used_gas: inner.used_gas,
			refunded_gas: inner.refunded_gas,
		})
	}
}

/// Calculate the call transaction cost.
#[allow(clippy::naive_bytecount)]
pub fn call_transaction_cost(data: &[u8], access_list: &[(H160, Vec<H256>)]) -> TransactionCost {
	let zero_data_len = data.iter().filter(|v| **v == 0).count();
	let non_zero_data_len = data.len() - zero_data_len;
	let (access_list_address_len, access_list_storage_len) = count_access_list(access_list);

	TransactionCost::Call {
		zero_data_len,
		non_zero_data_len,
		access_list_address_len,
		access_list_storage_len,
	}
}

/// Calculate the create transaction cost.
#[allow(clippy::naive_bytecount)]
pub fn create_transaction_cost(data: &[u8], access_list: &[(H160, Vec<H256>)]) -> TransactionCost {
	let zero_data_len = data.iter().filter(|v| **v == 0).count();
	let non_zero_data_len = data.len() - zero_data_len;
	let (access_list_address_len, access_list_storage_len) = count_access_list(access_list);

	TransactionCost::Create {
		zero_data_len,
		non_zero_data_len,
		access_list_address_len,
		access_list_storage_len,
	}
}

/// Counts the number of addresses and storage keys in the access list
fn count_access_list(access_list: &[(H160, Vec<H256>)]) -> (usize, usize) {
	let access_list_address_len = access_list.len();
	let access_list_storage_len = access_list.iter().map(|(_, keys)| keys.len()).sum();

	(access_list_address_len, access_list_storage_len)
}

#[inline]
pub fn static_opcode_cost(opcode: Opcode) -> Option<u64> {
	static TABLE: [Option<u64>; 256] = {
		let mut table = [None; 256];

		table[Opcode::STOP.as_usize()] = Some(consts::G_ZERO);
		table[Opcode::CALLDATASIZE.as_usize()] = Some(consts::G_BASE);
		table[Opcode::CODESIZE.as_usize()] = Some(consts::G_BASE);
		table[Opcode::POP.as_usize()] = Some(consts::G_BASE);
		table[Opcode::PC.as_usize()] = Some(consts::G_BASE);
		table[Opcode::MSIZE.as_usize()] = Some(consts::G_BASE);

		table[Opcode::ADDRESS.as_usize()] = Some(consts::G_BASE);
		table[Opcode::ORIGIN.as_usize()] = Some(consts::G_BASE);
		table[Opcode::CALLER.as_usize()] = Some(consts::G_BASE);
		table[Opcode::CALLVALUE.as_usize()] = Some(consts::G_BASE);
		table[Opcode::COINBASE.as_usize()] = Some(consts::G_BASE);
		table[Opcode::TIMESTAMP.as_usize()] = Some(consts::G_BASE);
		table[Opcode::NUMBER.as_usize()] = Some(consts::G_BASE);
		table[Opcode::DIFFICULTY.as_usize()] = Some(consts::G_BASE);
		table[Opcode::GASLIMIT.as_usize()] = Some(consts::G_BASE);
		table[Opcode::GASPRICE.as_usize()] = Some(consts::G_BASE);
		table[Opcode::GAS.as_usize()] = Some(consts::G_BASE);

		table[Opcode::ADD.as_usize()] = Some(consts::G_VERYLOW);
		table[Opcode::SUB.as_usize()] = Some(consts::G_VERYLOW);
		table[Opcode::NOT.as_usize()] = Some(consts::G_VERYLOW);
		table[Opcode::LT.as_usize()] = Some(consts::G_VERYLOW);
		table[Opcode::GT.as_usize()] = Some(consts::G_VERYLOW);
		table[Opcode::SLT.as_usize()] = Some(consts::G_VERYLOW);
		table[Opcode::SGT.as_usize()] = Some(consts::G_VERYLOW);
		table[Opcode::EQ.as_usize()] = Some(consts::G_VERYLOW);
		table[Opcode::ISZERO.as_usize()] = Some(consts::G_VERYLOW);
		table[Opcode::AND.as_usize()] = Some(consts::G_VERYLOW);
		table[Opcode::OR.as_usize()] = Some(consts::G_VERYLOW);
		table[Opcode::XOR.as_usize()] = Some(consts::G_VERYLOW);
		table[Opcode::BYTE.as_usize()] = Some(consts::G_VERYLOW);
		table[Opcode::CALLDATALOAD.as_usize()] = Some(consts::G_VERYLOW);
		table[Opcode::PUSH1.as_usize()] = Some(consts::G_VERYLOW);
		table[Opcode::PUSH2.as_usize()] = Some(consts::G_VERYLOW);
		table[Opcode::PUSH3.as_usize()] = Some(consts::G_VERYLOW);
		table[Opcode::PUSH4.as_usize()] = Some(consts::G_VERYLOW);
		table[Opcode::PUSH5.as_usize()] = Some(consts::G_VERYLOW);
		table[Opcode::PUSH6.as_usize()] = Some(consts::G_VERYLOW);
		table[Opcode::PUSH7.as_usize()] = Some(consts::G_VERYLOW);
		table[Opcode::PUSH8.as_usize()] = Some(consts::G_VERYLOW);
		table[Opcode::PUSH9.as_usize()] = Some(consts::G_VERYLOW);
		table[Opcode::PUSH10.as_usize()] = Some(consts::G_VERYLOW);
		table[Opcode::PUSH11.as_usize()] = Some(consts::G_VERYLOW);
		table[Opcode::PUSH12.as_usize()] = Some(consts::G_VERYLOW);
		table[Opcode::PUSH13.as_usize()] = Some(consts::G_VERYLOW);
		table[Opcode::PUSH14.as_usize()] = Some(consts::G_VERYLOW);
		table[Opcode::PUSH15.as_usize()] = Some(consts::G_VERYLOW);
		table[Opcode::PUSH16.as_usize()] = Some(consts::G_VERYLOW);
		table[Opcode::PUSH17.as_usize()] = Some(consts::G_VERYLOW);
		table[Opcode::PUSH18.as_usize()] = Some(consts::G_VERYLOW);
		table[Opcode::PUSH19.as_usize()] = Some(consts::G_VERYLOW);
		table[Opcode::PUSH20.as_usize()] = Some(consts::G_VERYLOW);
		table[Opcode::PUSH21.as_usize()] = Some(consts::G_VERYLOW);
		table[Opcode::PUSH22.as_usize()] = Some(consts::G_VERYLOW);
		table[Opcode::PUSH23.as_usize()] = Some(consts::G_VERYLOW);
		table[Opcode::PUSH24.as_usize()] = Some(consts::G_VERYLOW);
		table[Opcode::PUSH25.as_usize()] = Some(consts::G_VERYLOW);
		table[Opcode::PUSH26.as_usize()] = Some(consts::G_VERYLOW);
		table[Opcode::PUSH27.as_usize()] = Some(consts::G_VERYLOW);
		table[Opcode::PUSH28.as_usize()] = Some(consts::G_VERYLOW);
		table[Opcode::PUSH29.as_usize()] = Some(consts::G_VERYLOW);
		table[Opcode::PUSH30.as_usize()] = Some(consts::G_VERYLOW);
		table[Opcode::PUSH31.as_usize()] = Some(consts::G_VERYLOW);
		table[Opcode::PUSH32.as_usize()] = Some(consts::G_VERYLOW);
		table[Opcode::DUP1.as_usize()] = Some(consts::G_VERYLOW);
		table[Opcode::DUP2.as_usize()] = Some(consts::G_VERYLOW);
		table[Opcode::DUP3.as_usize()] = Some(consts::G_VERYLOW);
		table[Opcode::DUP4.as_usize()] = Some(consts::G_VERYLOW);
		table[Opcode::DUP5.as_usize()] = Some(consts::G_VERYLOW);
		table[Opcode::DUP6.as_usize()] = Some(consts::G_VERYLOW);
		table[Opcode::DUP7.as_usize()] = Some(consts::G_VERYLOW);
		table[Opcode::DUP8.as_usize()] = Some(consts::G_VERYLOW);
		table[Opcode::DUP9.as_usize()] = Some(consts::G_VERYLOW);
		table[Opcode::DUP10.as_usize()] = Some(consts::G_VERYLOW);
		table[Opcode::DUP11.as_usize()] = Some(consts::G_VERYLOW);
		table[Opcode::DUP12.as_usize()] = Some(consts::G_VERYLOW);
		table[Opcode::DUP13.as_usize()] = Some(consts::G_VERYLOW);
		table[Opcode::DUP14.as_usize()] = Some(consts::G_VERYLOW);
		table[Opcode::DUP15.as_usize()] = Some(consts::G_VERYLOW);
		table[Opcode::DUP16.as_usize()] = Some(consts::G_VERYLOW);
		table[Opcode::SWAP1.as_usize()] = Some(consts::G_VERYLOW);
		table[Opcode::SWAP2.as_usize()] = Some(consts::G_VERYLOW);
		table[Opcode::SWAP3.as_usize()] = Some(consts::G_VERYLOW);
		table[Opcode::SWAP4.as_usize()] = Some(consts::G_VERYLOW);
		table[Opcode::SWAP5.as_usize()] = Some(consts::G_VERYLOW);
		table[Opcode::SWAP6.as_usize()] = Some(consts::G_VERYLOW);
		table[Opcode::SWAP7.as_usize()] = Some(consts::G_VERYLOW);
		table[Opcode::SWAP8.as_usize()] = Some(consts::G_VERYLOW);
		table[Opcode::SWAP9.as_usize()] = Some(consts::G_VERYLOW);
		table[Opcode::SWAP10.as_usize()] = Some(consts::G_VERYLOW);
		table[Opcode::SWAP11.as_usize()] = Some(consts::G_VERYLOW);
		table[Opcode::SWAP12.as_usize()] = Some(consts::G_VERYLOW);
		table[Opcode::SWAP13.as_usize()] = Some(consts::G_VERYLOW);
		table[Opcode::SWAP14.as_usize()] = Some(consts::G_VERYLOW);
		table[Opcode::SWAP15.as_usize()] = Some(consts::G_VERYLOW);
		table[Opcode::SWAP16.as_usize()] = Some(consts::G_VERYLOW);

		table[Opcode::MUL.as_usize()] = Some(consts::G_LOW);
		table[Opcode::DIV.as_usize()] = Some(consts::G_LOW);
		table[Opcode::SDIV.as_usize()] = Some(consts::G_LOW);
		table[Opcode::MOD.as_usize()] = Some(consts::G_LOW);
		table[Opcode::SMOD.as_usize()] = Some(consts::G_LOW);
		table[Opcode::SIGNEXTEND.as_usize()] = Some(consts::G_LOW);

		table[Opcode::ADDMOD.as_usize()] = Some(consts::G_MID);
		table[Opcode::MULMOD.as_usize()] = Some(consts::G_MID);
		table[Opcode::JUMP.as_usize()] = Some(consts::G_MID);

		table[Opcode::JUMPI.as_usize()] = Some(consts::G_HIGH);
		table[Opcode::JUMPDEST.as_usize()] = Some(consts::G_JUMPDEST);

		table
	};

	TABLE[opcode.as_usize()]
}

/// Calculate the opcode cost.
#[allow(clippy::nonminimal_bool)]
pub fn dynamic_opcode_cost<H: Handler>(
	address: H160,
	opcode: Opcode,
	stack: &Stack,
	is_static: bool,
	config: &Config,
	handler: &H,
) -> Result<(GasCost, StorageTarget, Option<MemoryCost>), ExitError> {
	let mut storage_target = StorageTarget::None;
	let gas_cost = match opcode {
		Opcode::RETURN => GasCost::Zero,

		Opcode::MLOAD | Opcode::MSTORE | Opcode::MSTORE8 => GasCost::VeryLow,

		Opcode::REVERT if config.has_revert => GasCost::Zero,
		Opcode::REVERT => GasCost::Invalid(opcode),

		Opcode::CHAINID if config.has_chain_id => GasCost::Base,
		Opcode::CHAINID => GasCost::Invalid(opcode),

		Opcode::SHL | Opcode::SHR | Opcode::SAR if config.has_bitwise_shifting => GasCost::VeryLow,
<<<<<<< HEAD
		Opcode::SHL | Opcode::SHR | Opcode::SAR => GasCost::Invalid,
=======
		Opcode::SHL | Opcode::SHR | Opcode::SAR => GasCost::Invalid(opcode),
>>>>>>> 51b8c2ce

		Opcode::SELFBALANCE if config.has_self_balance => GasCost::Low,
		Opcode::SELFBALANCE => GasCost::Invalid(opcode),

		Opcode::BASEFEE if config.has_base_fee => GasCost::Base,
<<<<<<< HEAD
		Opcode::BASEFEE => GasCost::Invalid,
=======
		Opcode::BASEFEE => GasCost::Invalid(opcode),
>>>>>>> 51b8c2ce

		Opcode::EXTCODESIZE => {
			let target = stack.peek(0)?.into();
			storage_target = StorageTarget::Address(target);
			GasCost::ExtCodeSize {
				target_is_cold: handler.is_cold(target, None),
			}
		}
		Opcode::BALANCE => {
			let target = stack.peek(0)?.into();
			storage_target = StorageTarget::Address(target);
			GasCost::Balance {
				target_is_cold: handler.is_cold(target, None),
			}
		}
		Opcode::BLOCKHASH => GasCost::BlockHash,

		Opcode::EXTCODEHASH if config.has_ext_code_hash => {
			let target = stack.peek(0)?.into();
			storage_target = StorageTarget::Address(target);
			GasCost::ExtCodeHash {
				target_is_cold: handler.is_cold(target, None),
			}
		}
<<<<<<< HEAD
		Opcode::EXTCODEHASH => GasCost::Invalid,
=======
		Opcode::EXTCODEHASH => GasCost::Invalid(opcode),
>>>>>>> 51b8c2ce

		Opcode::CALLCODE => {
			let target = stack.peek(1)?.into();
			storage_target = StorageTarget::Address(target);
			GasCost::CallCode {
				value: U256::from_big_endian(&stack.peek(2)?[..]),
				gas: U256::from_big_endian(&stack.peek(0)?[..]),
				target_is_cold: handler.is_cold(target, None),
				target_exists: handler.exists(target),
			}
		}
		Opcode::STATICCALL => {
			let target = stack.peek(1)?.into();
			storage_target = StorageTarget::Address(target);
			GasCost::StaticCall {
				gas: U256::from_big_endian(&stack.peek(0)?[..]),
				target_is_cold: handler.is_cold(target, None),
				target_exists: handler.exists(target),
			}
		}
		Opcode::SHA3 => GasCost::Sha3 {
			len: U256::from_big_endian(&stack.peek(1)?[..]),
		},
		Opcode::EXTCODECOPY => {
			let target = stack.peek(0)?.into();
			storage_target = StorageTarget::Address(target);
			GasCost::ExtCodeCopy {
				target_is_cold: handler.is_cold(target, None),
				len: U256::from_big_endian(&stack.peek(3)?[..]),
			}
		}
		Opcode::CALLDATACOPY | Opcode::CODECOPY => GasCost::VeryLowCopy {
			len: U256::from_big_endian(&stack.peek(2)?[..]),
		},
		Opcode::EXP => GasCost::Exp {
			power: U256::from_big_endian(&stack.peek(1)?[..]),
		},
		Opcode::SLOAD => {
			let index = stack.peek(0)?;
			storage_target = StorageTarget::Slot(address, index);
			GasCost::SLoad {
				target_is_cold: handler.is_cold(address, Some(index)),
			}
		}

		Opcode::DELEGATECALL if config.has_delegate_call => {
			let target = stack.peek(1)?.into();
			storage_target = StorageTarget::Address(target);
			GasCost::DelegateCall {
				gas: U256::from_big_endian(&stack.peek(0)?[..]),
				target_is_cold: handler.is_cold(target, None),
				target_exists: handler.exists(target),
			}
		}
<<<<<<< HEAD
		Opcode::DELEGATECALL => GasCost::Invalid,
=======
		Opcode::DELEGATECALL => GasCost::Invalid(opcode),
>>>>>>> 51b8c2ce

		Opcode::RETURNDATASIZE if config.has_return_data => GasCost::Base,
		Opcode::RETURNDATACOPY if config.has_return_data => GasCost::VeryLowCopy {
			len: U256::from_big_endian(&stack.peek(2)?[..]),
		},
		Opcode::RETURNDATASIZE | Opcode::RETURNDATACOPY => GasCost::Invalid(opcode),

		Opcode::SSTORE if !is_static => {
			let index = stack.peek(0)?;
			let value = stack.peek(1)?;
			storage_target = StorageTarget::Slot(address, index);

			GasCost::SStore {
				original: handler.original_storage(address, index),
				current: handler.storage(address, index),
				new: value,
				target_is_cold: handler.is_cold(address, Some(index)),
			}
		}
		Opcode::LOG0 if !is_static => GasCost::Log {
			n: 0,
			len: U256::from_big_endian(&stack.peek(1)?[..]),
		},
		Opcode::LOG1 if !is_static => GasCost::Log {
			n: 1,
			len: U256::from_big_endian(&stack.peek(1)?[..]),
		},
		Opcode::LOG2 if !is_static => GasCost::Log {
			n: 2,
			len: U256::from_big_endian(&stack.peek(1)?[..]),
		},
		Opcode::LOG3 if !is_static => GasCost::Log {
			n: 3,
			len: U256::from_big_endian(&stack.peek(1)?[..]),
		},
		Opcode::LOG4 if !is_static => GasCost::Log {
			n: 4,
			len: U256::from_big_endian(&stack.peek(1)?[..]),
		},
		Opcode::CREATE if !is_static => GasCost::Create,
		Opcode::CREATE2 if !is_static && config.has_create2 => GasCost::Create2 {
			len: U256::from_big_endian(&stack.peek(2)?[..]),
		},
		Opcode::SUICIDE if !is_static => {
			let target = stack.peek(0)?.into();
			storage_target = StorageTarget::Address(target);
			GasCost::Suicide {
				value: handler.balance(address),
				target_is_cold: handler.is_cold(target, None),
				target_exists: handler.exists(target),
				already_removed: handler.deleted(address),
			}
		}
		Opcode::CALL
			if !is_static
				|| (is_static && U256::from_big_endian(&stack.peek(2)?[..]) == U256::zero()) =>
		{
			let target = stack.peek(1)?.into();
			storage_target = StorageTarget::Address(target);
			GasCost::Call {
				value: U256::from_big_endian(&stack.peek(2)?[..]),
				gas: U256::from_big_endian(&stack.peek(0)?[..]),
				target_is_cold: handler.is_cold(target, None),
				target_exists: handler.exists(target),
			}
		}

		_ => GasCost::Invalid(opcode),
	};

	let memory_cost = match opcode {
		Opcode::SHA3
		| Opcode::RETURN
		| Opcode::REVERT
		| Opcode::LOG0
		| Opcode::LOG1
		| Opcode::LOG2
		| Opcode::LOG3
		| Opcode::LOG4 => Some(MemoryCost {
			offset: U256::from_big_endian(&stack.peek(0)?[..]),
			len: U256::from_big_endian(&stack.peek(1)?[..]),
		}),

		Opcode::CODECOPY | Opcode::CALLDATACOPY | Opcode::RETURNDATACOPY => Some(MemoryCost {
			offset: U256::from_big_endian(&stack.peek(0)?[..]),
			len: U256::from_big_endian(&stack.peek(2)?[..]),
		}),

		Opcode::EXTCODECOPY => Some(MemoryCost {
			offset: U256::from_big_endian(&stack.peek(1)?[..]),
			len: U256::from_big_endian(&stack.peek(3)?[..]),
		}),

		Opcode::MLOAD | Opcode::MSTORE => Some(MemoryCost {
			offset: U256::from_big_endian(&stack.peek(0)?[..]),
			len: U256::from(32),
		}),

		Opcode::MSTORE8 => Some(MemoryCost {
			offset: U256::from_big_endian(&stack.peek(0)?[..]),
			len: U256::from(1),
		}),

		Opcode::CREATE | Opcode::CREATE2 => Some(MemoryCost {
			offset: U256::from_big_endian(&stack.peek(1)?[..]),
			len: U256::from_big_endian(&stack.peek(2)?[..]),
		}),

		Opcode::CALL | Opcode::CALLCODE => Some(
			MemoryCost {
				offset: U256::from_big_endian(&stack.peek(3)?[..]),
				len: U256::from_big_endian(&stack.peek(4)?[..]),
			}
			.join(MemoryCost {
				offset: U256::from_big_endian(&stack.peek(5)?[..]),
				len: U256::from_big_endian(&stack.peek(6)?[..]),
			}),
		),

		Opcode::DELEGATECALL | Opcode::STATICCALL => Some(
			MemoryCost {
				offset: U256::from_big_endian(&stack.peek(2)?[..]),
				len: U256::from_big_endian(&stack.peek(3)?[..]),
			}
			.join(MemoryCost {
				offset: U256::from_big_endian(&stack.peek(4)?[..]),
				len: U256::from_big_endian(&stack.peek(5)?[..]),
			}),
		),

		_ => None,
	};

	Ok((gas_cost, storage_target, memory_cost))
}

/// Holds the gas consumption for a Gasometer instance.
#[derive(Clone, Debug)]
struct Inner<'config> {
	memory_gas: u64,
	used_gas: u64,
	refunded_gas: i64,
	config: &'config Config,
}

impl<'config> Inner<'config> {
	fn memory_gas(&self, memory: MemoryCost) -> Result<u64, ExitError> {
		let from = memory.offset;
		let len = memory.len;

		if len == U256::zero() {
			return Ok(self.memory_gas);
		}

		let end = from.checked_add(len).ok_or(ExitError::OutOfGas)?;

		if end > U256::from(usize::MAX) {
			return Err(ExitError::OutOfGas);
		}
		let end = end.as_usize();

		let rem = end % 32;
		let new = if rem == 0 { end / 32 } else { end / 32 + 1 };

		Ok(max(self.memory_gas, memory::memory_gas(new)?))
	}

	fn extra_check(&self, cost: GasCost, after_gas: u64) -> Result<(), ExitError> {
		match cost {
			GasCost::Call { gas, .. } => costs::call_extra_check(gas, after_gas, self.config),
			GasCost::CallCode { gas, .. } => costs::call_extra_check(gas, after_gas, self.config),
			GasCost::DelegateCall { gas, .. } => {
				costs::call_extra_check(gas, after_gas, self.config)
			}
			GasCost::StaticCall { gas, .. } => costs::call_extra_check(gas, after_gas, self.config),
			_ => Ok(()),
		}
	}

	/// Returns the gas cost numerical value.
	fn gas_cost(&self, cost: GasCost, gas: u64) -> Result<u64, ExitError> {
		Ok(match cost {
			GasCost::Call {
				value,
				target_is_cold,
				target_exists,
				..
			} => costs::call_cost(
				value,
				target_is_cold,
				true,
				true,
				!target_exists,
				self.config,
			),
			GasCost::CallCode {
				value,
				target_is_cold,
				target_exists,
				..
			} => costs::call_cost(
				value,
				target_is_cold,
				true,
				false,
				!target_exists,
				self.config,
			),
			GasCost::DelegateCall {
				target_is_cold,
				target_exists,
				..
			} => costs::call_cost(
				U256::zero(),
				target_is_cold,
				false,
				false,
				!target_exists,
				self.config,
			),
			GasCost::StaticCall {
				target_is_cold,
				target_exists,
				..
			} => costs::call_cost(
				U256::zero(),
				target_is_cold,
				false,
				true,
				!target_exists,
				self.config,
			),

			GasCost::Suicide {
				value,
				target_is_cold,
				target_exists,
				..
			} => costs::suicide_cost(value, target_is_cold, target_exists, self.config),
			GasCost::SStore {
				original,
				current,
				new,
				target_is_cold,
			} => costs::sstore_cost(original, current, new, gas, target_is_cold, self.config)?,

			GasCost::Sha3 { len } => costs::sha3_cost(len)?,
			GasCost::Log { n, len } => costs::log_cost(n, len)?,
			GasCost::VeryLowCopy { len } => costs::verylowcopy_cost(len)?,
			GasCost::Exp { power } => costs::exp_cost(power, self.config)?,
			GasCost::Create => consts::G_CREATE,
			GasCost::Create2 { len } => costs::create2_cost(len)?,
			GasCost::SLoad { target_is_cold } => costs::sload_cost(target_is_cold, self.config),

			GasCost::Zero => consts::G_ZERO,
			GasCost::Base => consts::G_BASE,
			GasCost::VeryLow => consts::G_VERYLOW,
			GasCost::Low => consts::G_LOW,
			GasCost::Invalid(opcode) => return Err(ExitError::InvalidCode(opcode)),

			GasCost::ExtCodeSize { target_is_cold } => {
				costs::address_access_cost(target_is_cold, self.config.gas_ext_code, self.config)
			}
			GasCost::ExtCodeCopy {
				target_is_cold,
				len,
			} => costs::extcodecopy_cost(len, target_is_cold, self.config)?,
			GasCost::Balance { target_is_cold } => {
				costs::address_access_cost(target_is_cold, self.config.gas_balance, self.config)
			}
			GasCost::BlockHash => consts::G_BLOCKHASH,
			GasCost::ExtCodeHash { target_is_cold } => costs::address_access_cost(
				target_is_cold,
				self.config.gas_ext_code_hash,
				self.config,
			),
		})
	}

	fn gas_refund(&self, cost: GasCost) -> i64 {
		match cost {
			_ if self.config.estimate => 0,

			GasCost::SStore {
				original,
				current,
				new,
				..
			} => costs::sstore_refund(original, current, new, self.config),
			GasCost::Suicide {
				already_removed, ..
			} if !self.config.decrease_clears_refund => costs::suicide_refund(already_removed),
			_ => 0,
		}
	}
}

/// Gas cost.
#[derive(Debug, Clone, Copy)]
pub enum GasCost {
	/// Zero gas cost.
	Zero,
	/// Base gas cost.
	Base,
	/// Very low gas cost.
	VeryLow,
	/// Low gas cost.
	Low,
	/// Fail the gasometer.
	Invalid(Opcode),

	/// Gas cost for `EXTCODESIZE`.
	ExtCodeSize {
		/// True if address has not been previously accessed in this transaction
		target_is_cold: bool,
	},
	/// Gas cost for `BALANCE`.
	Balance {
		/// True if address has not been previously accessed in this transaction
		target_is_cold: bool,
	},
	/// Gas cost for `BLOCKHASH`.
	BlockHash,
	/// Gas cost for `EXTBLOCKHASH`.
	ExtCodeHash {
		/// True if address has not been previously accessed in this transaction
		target_is_cold: bool,
	},

	/// Gas cost for `CALL`.
	Call {
		/// Call value.
		value: U256,
		/// Call gas.
		gas: U256,
		/// True if target has not been previously accessed in this transaction
		target_is_cold: bool,
		/// Whether the target exists.
		target_exists: bool,
	},
	/// Gas cost for `CALLCODE.
	CallCode {
		/// Call value.
		value: U256,
		/// Call gas.
		gas: U256,
		/// True if target has not been previously accessed in this transaction
		target_is_cold: bool,
		/// Whether the target exists.
		target_exists: bool,
	},
	/// Gas cost for `DELEGATECALL`.
	DelegateCall {
		/// Call gas.
		gas: U256,
		/// True if target has not been previously accessed in this transaction
		target_is_cold: bool,
		/// Whether the target exists.
		target_exists: bool,
	},
	/// Gas cost for `STATICCALL`.
	StaticCall {
		/// Call gas.
		gas: U256,
		/// True if target has not been previously accessed in this transaction
		target_is_cold: bool,
		/// Whether the target exists.
		target_exists: bool,
	},
	/// Gas cost for `SUICIDE`.
	Suicide {
		/// Value.
		value: U256,
		/// True if target has not been previously accessed in this transaction
		target_is_cold: bool,
		/// Whether the target exists.
		target_exists: bool,
		/// Whether the target has already been removed.
		already_removed: bool,
	},
	/// Gas cost for `SSTORE`.
	SStore {
		/// Original value.
		original: H256,
		/// Current value.
		current: H256,
		/// New value.
		new: H256,
		/// True if target has not been previously accessed in this transaction
		target_is_cold: bool,
	},
	/// Gas cost for `SHA3`.
	Sha3 {
		/// Length of the data.
		len: U256,
	},
	/// Gas cost for `LOG`.
	Log {
		/// Topic length.
		n: u8,
		/// Data length.
		len: U256,
	},
	/// Gas cost for `EXTCODECOPY`.
	ExtCodeCopy {
		/// True if target has not been previously accessed in this transaction
		target_is_cold: bool,
		/// Length.
		len: U256,
	},
	/// Gas cost for some copy opcodes that is documented as `VERYLOW`.
	VeryLowCopy {
		/// Length.
		len: U256,
	},
	/// Gas cost for `EXP`.
	Exp {
		/// Power of `EXP`.
		power: U256,
	},
	/// Gas cost for `CREATE`.
	Create,
	/// Gas cost for `CREATE2`.
	Create2 {
		/// Length.
		len: U256,
	},
	/// Gas cost for `SLOAD`.
	SLoad {
		/// True if target has not been previously accessed in this transaction
		target_is_cold: bool,
	},
}

/// Storage opcode will access. Used for tracking accessed storage (EIP-2929).
#[derive(Debug, Clone, Copy)]
pub enum StorageTarget {
	/// No storage access
	None,
	/// Accessing address
	Address(H160),
	/// Accessing storage slot within an address
	Slot(H160, H256),
}

/// Memory cost.
#[derive(Debug, Clone, Copy)]
pub struct MemoryCost {
	/// Affected memory offset.
	pub offset: U256,
	/// Affected length.
	pub len: U256,
}

/// Transaction cost.
#[derive(Debug, Clone, Copy)]
pub enum TransactionCost {
	/// Call transaction cost.
	Call {
		/// Length of zeros in transaction data.
		zero_data_len: usize,
		/// Length of non-zeros in transaction data.
		non_zero_data_len: usize,
		/// Number of addresses in transaction access list (see EIP-2930)
		access_list_address_len: usize,
		/// Total number of storage keys in transaction access list (see EIP-2930)
		access_list_storage_len: usize,
	},
	/// Create transaction cost.
	Create {
		/// Length of zeros in transaction data.
		zero_data_len: usize,
		/// Length of non-zeros in transaction data.
		non_zero_data_len: usize,
		/// Number of addresses in transaction access list (see EIP-2930)
		access_list_address_len: usize,
		/// Total number of storage keys in transaction access list (see EIP-2930)
		access_list_storage_len: usize,
	},
}

impl MemoryCost {
	/// Join two memory cost together.
	pub fn join(self, other: MemoryCost) -> MemoryCost {
		if self.len == U256::zero() {
			return other;
		}

		if other.len == U256::zero() {
			return self;
		}

		let self_end = self.offset.saturating_add(self.len);
		let other_end = other.offset.saturating_add(other.len);

		if self_end >= other_end {
			self
		} else {
			other
		}
	}
}<|MERGE_RESOLUTION|>--- conflicted
+++ resolved
@@ -456,21 +456,13 @@
 		Opcode::CHAINID => GasCost::Invalid(opcode),
 
 		Opcode::SHL | Opcode::SHR | Opcode::SAR if config.has_bitwise_shifting => GasCost::VeryLow,
-<<<<<<< HEAD
-		Opcode::SHL | Opcode::SHR | Opcode::SAR => GasCost::Invalid,
-=======
 		Opcode::SHL | Opcode::SHR | Opcode::SAR => GasCost::Invalid(opcode),
->>>>>>> 51b8c2ce
 
 		Opcode::SELFBALANCE if config.has_self_balance => GasCost::Low,
 		Opcode::SELFBALANCE => GasCost::Invalid(opcode),
 
 		Opcode::BASEFEE if config.has_base_fee => GasCost::Base,
-<<<<<<< HEAD
-		Opcode::BASEFEE => GasCost::Invalid,
-=======
 		Opcode::BASEFEE => GasCost::Invalid(opcode),
->>>>>>> 51b8c2ce
 
 		Opcode::EXTCODESIZE => {
 			let target = stack.peek(0)?.into();
@@ -495,11 +487,7 @@
 				target_is_cold: handler.is_cold(target, None),
 			}
 		}
-<<<<<<< HEAD
-		Opcode::EXTCODEHASH => GasCost::Invalid,
-=======
 		Opcode::EXTCODEHASH => GasCost::Invalid(opcode),
->>>>>>> 51b8c2ce
 
 		Opcode::CALLCODE => {
 			let target = stack.peek(1)?.into();
@@ -554,11 +542,7 @@
 				target_exists: handler.exists(target),
 			}
 		}
-<<<<<<< HEAD
-		Opcode::DELEGATECALL => GasCost::Invalid,
-=======
 		Opcode::DELEGATECALL => GasCost::Invalid(opcode),
->>>>>>> 51b8c2ce
 
 		Opcode::RETURNDATASIZE if config.has_return_data => GasCost::Base,
 		Opcode::RETURNDATACOPY if config.has_return_data => GasCost::VeryLowCopy {
