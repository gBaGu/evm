--- conflicted
+++ resolved
@@ -16,9 +16,5 @@
 			}
 		}
 	}
-<<<<<<< HEAD
-	return l;
-=======
 	l
->>>>>>> f41f817f
 }